![alt text](https://github.com/GTorlai/PastaQ.jl/blob/master/docs/src/assets/logo.png?raw=true)
[![Tests](https://github.com/GTorlai/PastaQ.jl/workflows/Tests/badge.svg)](https://github.com/GTorlai/PastaQ.jl/actions?query=workflow%3ATests)
[![codecov](https://codecov.io/gh/GTorlai/PastaQ.jl/branch/master/graph/badge.svg)](https://codecov.io/gh/GTorlai/PastaQ.jl)
[![](https://img.shields.io/badge/docs-stable-blue.svg)](https://gtorlai.github.io/PastaQ.jl/stable/)
[![](https://img.shields.io/badge/docs-dev-blue.svg)](https://gtorlai.github.io/PastaQ.jl/dev/)
[![License](https://img.shields.io/badge/License-Apache%202.0-blue.svg)](https://opensource.org/licenses/Apache-2.0)
[![arXiv](https://img.shields.io/badge/arXiv--b31b1b.svg)](https://arxiv.org/abs/)

PLEASE NOTE THIS IS PRE-RELEASE SOFTWARE      

EXPECT ROUGH EDGES AND BACKWARD INCOMPATIBLE UPDATES

# A Package for Simulation, Tomography and Analysis of Quantum Computers

PastaQ is a julia package for simulation and benchmarking of quantum computers using a combination
of machine learning and tensor-network algorithms.

The main features of PastaQ are:
+ **Simulation of quantum circuits**. The package provides a simulator based on Matrix Product States (MPS) to simulate quantum circuits compiled into a set of quantum gates. Noisy circuits are simulated by specifying a noise model of interest, which is applied to each quantum gate.
+ **Quantum state tomography**. Data-driven reconstruction of an unknown quantum wavefunction or density operators, learned respectively with an MPS and a Locally-Purified Density Operator (LPDO). The reconstruction can be certified by fidelity measurements with the target quantum state (if known, and if it admits an efficient tensor-network representation).
+ **Quantum process tomography**. Data-driven reconstruction of an unknown quantum channel, characterized in terms of its Choi matrix (using a similar approach to quantum state tomography). The channel can be unitary (i.e. rank-1 Choi matrix) or noisy.

PastaQ is developed at the Center for Computational Quantum Physics of the Flatiron Institute,
and it is supported by the Simons Foundation.

## Installation
The PastaQ package can be installed with the Julia package manager. From the Julia REPL,
type ] to enter the Pkg REPL mode and run:

```
~ julia
```

```julia
julia> ]

pkg> add github.com/GTorlai/PastaQ.jl
```

Please note that right now, PastaQ.jl requires that you use Julia v1.4 or later.

## Documentation

- [**STABLE**](https://gtorlai.github.io/PastaQ.jl/stable/) --  **documentation of the most recently tagged version.**
- [**DEVEL**](https://gtorlai.github.io/PastaQ.jl/dev/) -- *documentation of the in-development version.*

## Code Overview
The algorithms implemented in PastaQ rely on a tensor-network representation of
quantum states, quantum circuits and quantum channels, which is provided by the
ITensor package.

### Simulation of quantum circuits
A quantum circuit is built out of a collection of elementary quantum gates. In
PastaQ, a quantum gate is described by a data structure `g = ("gatename",sites,params)`
consisting of a `gatename` string identifying a particular gate, a set of `sites`
identifying which qubits the gate acts on, and a set of gate parameters `params`
(e.g. angles of qubit rotations). A comprehensive set of gates is provided,
including Pauli matrices, phase and T gates, single-qubit rotations, controlled
gates, Toffoli gate and others. Additional user-specific gates can be added. Once
a set of gates is specified, the output quantum state (represented as an MPS) is
obtained with the `runcircuit` function.

```julia
using PastaQ

N = 4   # Number of qubits

# Building a circuit data-structure
gates = [("X" , 1),                        # Pauli X on qubit 1
         ("CX", (1, 3)),                   # Controlled-X on qubits [1,3]
         ("Rx", 2, (θ=0.5,)),              # Rotation of θ around X
         ("Rn", 3, (θ=0.5, ϕ=0.2, λ=1.2)), # Arbitrary rotation with angles (θ,ϕ,λ)
         ("√SWAP", (3, 4)),                # Sqrt Swap on qubits [2,3]
         ("T" , 4)]                        # T gate on qubit 4

# Returns the MPS at the output of the quantum circuit: `|ψ⟩ = Û|0,0,…,0⟩`
# First the gate ("X" , 1) is applied, then ("CX", (1, 3)), etc.
ψ = runcircuit(N, gates)
# This is equivalent to:
# julia> ψ0 = qubits(N) # Initialize |ψ⟩ to |0,0,…⟩
# julia> ψ = runcircuit(ψ0,gates) # Run the circuit
```

The unitary circuit can be approximated by a MPO, running the `runcircuit`
function with the flag `process=true`. Below is an example for a random
quantum circuit.

![alt text](assets/runcircuit_unitary.jpg)

```julia
using PastaQ

# Example 1a: random quantum circuit

N = 4     # Number of qubits
depth = 4 # Depth of the circuit

# Generate a random quantum circuit built out of layers of single-qubit random
# rotations + CX gates, alternating between even and of odd layers.
gates = randomcircuit(N, depth)

@show gates

# Returns the MPS at the output of the quantum circuit: `|ψ⟩ = Û|0,0,…,0⟩`
ψ = runcircuit(N, gates)

# Generate the MPO for the unitary circuit:
U = runcircuit(N, gates; process=true)
```

#### Noisy gates

If a noise model is provided, a local noise channel is applied after each quantum
gate. A noise model is described by a string identifying a set of
Kraus operators, which can depend on a set of additional parameters. The `runcircuit`
function in this setting returns the MPO for the output mixed density operator.
The full quantum channel has several (and equivalent) mathematical representations.
Here we focus on the Choi matrix, which is obtained by applying a given channel `ε`
to half of N pairs of maximally entangled states.

![alt text](assets/runcircuit_noisy.jpg)

```julia
using PastaQ

# Example 1b: noisy quantum circuit

N = 4     # Number of qubits
depth = 4 # Depth of the quantum circuit
gates = randomcircuit(N, depth) # random circuit

# Run the circuit using an amplitude damping channel with decay rate `γ=0.01`.
# Returns the MPO for the mixed density operator `ρ = ε(|0,0,…⟩⟨0,0,̇…|), where
# `ε` is the quantum channel.
<<<<<<< HEAD
ρ = runcircuit(N, gates; noise="AD", γ=0.01)

# Compute the Choi matrix of the channel
Λ = runcircuit(N, gates; process = true, noise="AD", γ=0.01)
=======
ρ = runcircuit(N, gates; noise = ("amplitude_damping", (γ = 0.01,)))
```

#### Choi matrix

The Choi matrix provides a complete description of an arbitrary quantum channel.
It is obtained by applying a given channel `ε` to half of N pairs of entangled states.

```julia
using PastaQ

# Example 1c: Choi matrix

N = 4     # Number of qubits
depth = 4 # Depth of the quantum circuit
gates = randomcircuit(N,depth) # random circuit

# Compute the Choi matrix of a noisy channel
Λ = runcircuit(N, gates; process = true, noise = ("amplitude_damping", (γ = 0.01,)))
>>>>>>> 3256015e
```


### Generation of projective measurements
For a given quantum circuit, with or without noise, different flavors of measurement
data can be obtained with the function `getsamples(...)` If one is interested in
the quantum state at the output of the circuit, the function carries out a set of
projective measurements in arbitrary local bases. By default, each qubit is measured
randomly in the bases corresponding to the Pauli matrices. The output quantum state,
given as an MPS wavefunction or MPO density operators for unitary and noisy circuits
respectively, is also returned with the data.

```julia
using PastaQ

# Example 2: generation of measurement data

# Set parameters
N = 4                           # Number of qubits
depth = 4                       # Depth of random circuit
nshots = 1000                   # Number of measurements
gates = randomcircuit(N, depth) # Build gates


# 2a) Output state of a noiseless circuit. By default, each projective measurement
# is taken in basis randomly drawn from the the Pauli group. Also returns the output MPS.
data, ψ = getsamples(N, gates, nshots)

#  Note: the above is equivalent to:
# > bases = randombases(N, nshots; localbasis = ["X","Y","Z"])
# > ψ = runcircuit(N, gates)
# > data = getsamples(ψ, bases)

# 2b) Output state of a noisy circuit. Also returns the output MPO
<<<<<<< HEAD
data, ρ = generatedata(N, gates, nshots; noise = "AD", γ = 0.01)
```
=======
data, ρ = getsamples(N, gates, nshots; noise = ("amplitude_damping", (γ = 0.01,)))
>>>>>>> 3256015e

For quantum process tomography of a unitary or noisy circuit, the measurement data
consists of pairs of input and output states to the channel. Each input state is a
product state of random single-qubit states. Be default, these are set to the six
eigenstates of the Pauli matrices (an overcomplete basis). The output states are
projective measurements for a set of different local bases. It returns the MPO
unitary circuit (noiseless) or the Choi matrix (noisy).

```julia
# 2c) Generate data for quantum process tomography, consisting of input states
# (data_in) to a quantum channel, and the corresponding projective measurements
# at the output. By defaul, the states prepared at the inputs are selected from
# product states of eigenstates of Pauli operators, while measurements bases are
# sampled from the Pauli group.

# Unitary channel, returns the MPO unitary circuit
data_in, data_out, U = getsamples(N, gates, nshots; process=true)

# Noisy channel, returns the Choi matrix
data_in, data_out, Λ = getsamples(N, gates, nshots; process=true, noise = "AD", γ = 0.01)
```


### Quantum tomography


#### State tomography
![alt text](assets/quantumtomography.jpg)

#### Process tomography

## Full code examples

#### Quantum state tomography
Quantum tomography of the wavefunction at the output of a 10-qubit random quantum
circuit of depth 10, using 20000 training measurements.

```julia
using PastaQ
using Random

Random.seed!(1234)
N = 10
depth = 10
nshots = 20000
gates = randomcircuit(N, depth)

data,Ψ = getsamples(N, gates, nshots)

ψ0 = randomstate(Ψ; χ=maxlinkdim(Ψ))
opt = SGD(η = 0.01)
ψ = tomography(ψ0,data,opt;target=Ψ,epochs=10)

# Output

  Ep = 1   Loss = 7.56136E+00  Fidelity = 1.048E-01  Time = 3.640 sec
  Ep = 2   Loss = 7.15703E+00  Fidelity = 4.390E-01  Time = 3.583 sec
  Ep = 3   Loss = 6.87236E+00  Fidelity = 6.315E-01  Time = 3.734 sec
  Ep = 4   Loss = 6.70552E+00  Fidelity = 7.743E-01  Time = 3.712 sec
  Ep = 5   Loss = 6.54243E+00  Fidelity = 8.746E-01  Time = 3.645 sec
  Ep = 6   Loss = 6.48293E+00  Fidelity = 9.112E-01  Time = 3.691 sec
  Ep = 7   Loss = 6.44810E+00  Fidelity = 9.284E-01  Time = 3.647 sec
  Ep = 8   Loss = 6.43632E+00  Fidelity = 9.373E-01  Time = 3.603 sec
  Ep = 9   Loss = 6.42528E+00  Fidelity = 9.448E-01  Time = 3.559 sec
  Ep = 10  Loss = 6.41982E+00  Fidelity = 9.450E-01  Time = 3.601 sec
  Ep = 11  Loss = 6.41674E+00  Fidelity = 9.511E-01  Time = 3.557 sec
  Ep = 12  Loss = 6.41443E+00  Fidelity = 9.554E-01  Time = 3.700 sec
  Ep = 13  Loss = 6.41014E+00  Fidelity = 9.553E-01  Time = 3.717 sec
  Ep = 14  Loss = 6.40734E+00  Fidelity = 9.538E-01  Time = 3.643 sec
  Ep = 15  Loss = 6.40643E+00  Fidelity = 9.529E-01  Time = 3.782 sec
  Ep = 16  Loss = 6.40799E+00  Fidelity = 9.565E-01  Time = 3.623 sec
  Ep = 17  Loss = 6.40472E+00  Fidelity = 9.542E-01  Time = 3.623 sec
  Ep = 18  Loss = 6.40551E+00  Fidelity = 9.565E-01  Time = 3.660 sec
  Ep = 19  Loss = 6.40192E+00  Fidelity = 9.564E-01  Time = 3.578 sec
  Ep = 20  Loss = 6.40119E+00  Fidelity = 9.603E-01  Time = 3.597 sec

<<<<<<< HEAD
=======
# Noisy channel, returns the Choi matrix as MPO
data_in, data_out, Λ = getsamples(N, gates, nshots; process = true, noise = ("amplitude_damping", (γ = 0.01,)))
>>>>>>> 3256015e
```
#### Quantum process tomography<|MERGE_RESOLUTION|>--- conflicted
+++ resolved
@@ -73,7 +73,7 @@
          ("√SWAP", (3, 4)),                # Sqrt Swap on qubits [2,3]
          ("T" , 4)]                        # T gate on qubit 4
 
-# Returns the MPS at the output of the quantum circuit: `|ψ⟩ = Û|0,0,…,0⟩`
+# Returns the MPS at the output of the quantum circuit: `|ψ⟩ = Û|0,0,…,0⟩`
 # First the gate ("X" , 1) is applied, then ("CX", (1, 3)), etc.
 ψ = runcircuit(N, gates)
 # This is equivalent to:
@@ -101,7 +101,7 @@
 
 @show gates
 
-# Returns the MPS at the output of the quantum circuit: `|ψ⟩ = Û|0,0,…,0⟩`
+# Returns the MPS at the output of the quantum circuit: `|ψ⟩ = Û|0,0,…,0⟩`
 ψ = runcircuit(N, gates)
 
 # Generate the MPO for the unitary circuit:
@@ -132,34 +132,11 @@
 # Run the circuit using an amplitude damping channel with decay rate `γ=0.01`.
 # Returns the MPO for the mixed density operator `ρ = ε(|0,0,…⟩⟨0,0,̇…|), where
 # `ε` is the quantum channel.
-<<<<<<< HEAD
-ρ = runcircuit(N, gates; noise="AD", γ=0.01)
+ρ = runcircuit(N, gates; noise = ("amplitude_damping", (γ = 0.01,)))
 
 # Compute the Choi matrix of the channel
-Λ = runcircuit(N, gates; process = true, noise="AD", γ=0.01)
-=======
-ρ = runcircuit(N, gates; noise = ("amplitude_damping", (γ = 0.01,)))
-```
-
-#### Choi matrix
-
-The Choi matrix provides a complete description of an arbitrary quantum channel.
-It is obtained by applying a given channel `ε` to half of N pairs of entangled states.
-
-```julia
-using PastaQ
-
-# Example 1c: Choi matrix
-
-N = 4     # Number of qubits
-depth = 4 # Depth of the quantum circuit
-gates = randomcircuit(N,depth) # random circuit
-
-# Compute the Choi matrix of a noisy channel
 Λ = runcircuit(N, gates; process = true, noise = ("amplitude_damping", (γ = 0.01,)))
->>>>>>> 3256015e
-```
-
+```
 
 ### Generation of projective measurements
 For a given quantum circuit, with or without noise, different flavors of measurement
@@ -192,12 +169,7 @@
 # > data = getsamples(ψ, bases)
 
 # 2b) Output state of a noisy circuit. Also returns the output MPO
-<<<<<<< HEAD
-data, ρ = generatedata(N, gates, nshots; noise = "AD", γ = 0.01)
-```
-=======
 data, ρ = getsamples(N, gates, nshots; noise = ("amplitude_damping", (γ = 0.01,)))
->>>>>>> 3256015e
 
 For quantum process tomography of a unitary or noisy circuit, the measurement data
 consists of pairs of input and output states to the channel. Each input state is a
@@ -217,7 +189,7 @@
 data_in, data_out, U = getsamples(N, gates, nshots; process=true)
 
 # Noisy channel, returns the Choi matrix
-data_in, data_out, Λ = getsamples(N, gates, nshots; process=true, noise = "AD", γ = 0.01)
+data_in, data_out, Λ = getsamples(N, gates, nshots; process = true, noise = ("amplitude_damping", (γ = 0.01,)))
 ```
 
 
@@ -274,10 +246,5 @@
   Ep = 19  Loss = 6.40192E+00  Fidelity = 9.564E-01  Time = 3.578 sec
   Ep = 20  Loss = 6.40119E+00  Fidelity = 9.603E-01  Time = 3.597 sec
 
-<<<<<<< HEAD
-=======
-# Noisy channel, returns the Choi matrix as MPO
-data_in, data_out, Λ = getsamples(N, gates, nshots; process = true, noise = ("amplitude_damping", (γ = 0.01,)))
->>>>>>> 3256015e
 ```
 #### Quantum process tomography