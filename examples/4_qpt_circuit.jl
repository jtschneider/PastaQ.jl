--- conflicted
+++ resolved
@@ -9,19 +9,14 @@
 # Load target state and measurements. Each samples is built out
 # of a input state (`data_in`) to the quantum channel, and the
 # measurement output (`data_out`) after a local basis rotation.
-<<<<<<< HEAD
 U,data_in,data_out = loaddata("data/qpt_circuit.h5";process=true)
 @show U
-=======
-Φ,data_in,data_out = loaddata("data/qpt_circuit.h5";process=true)
-
->>>>>>> 4a3cd55e
 # Set parameters
 N = length(U)     # Number of qubits
 χ = maxlinkdim(U) # Bond dimension of variational MPS
 
 # Initialize a variational MPS
-V0 = randomprocess(N,MPO;χ=χ,σ=0.1)
+V0 = randomprocess(N;χ=χ,σ=0.1)
 # Initialize stochastic gradient descent optimizer
 opt = SGD(V0;η = 0.1)
 
@@ -29,7 +24,6 @@
                batchsize=500,
                epochs=5,
                target=U)
-@show V
 
 # Noisy circuit
 Random.seed!(1234)
@@ -37,10 +31,9 @@
 N = length(ϱ)
 χ = 8
 ξ = 2
-Λ0 = randomprocess(N÷2,LPDO;χ=χ,ξ=ξ,σ=0.1)
+Λ0 = randomprocess(N; mixed=true, χ=χ, ξ=ξ, σ=0.1)
 opt = SGD(Λ0;η = 0.1)
-@show Λ0
-println("Training...")
+
 Λ = tomography(Λ0,data_in,data_out,opt;
                batchsize=500,
                epochs=5,
