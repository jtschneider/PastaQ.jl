--- conflicted
+++ resolved
@@ -362,17 +362,9 @@
   for ep in 1:epochs
     ep_time = @elapsed begin
 
-<<<<<<< HEAD
-    randomperm = shuffle(1:size(data_in)[1])
-    data_in = data_in[randomperm,:]
-    data_out = data_out[randomperm,:]
-
-    avg_loss = 0.0
-=======
     train_data = train_data[shuffle(1:end),:]
 
     train_loss = 0.0
->>>>>>> 32d4c579
 
     # Sweep over the data set
     for b in 1:num_batches
@@ -500,7 +492,8 @@
 end
 
 function traceoutput(L::LPDO{MPS})
-  ψ = copy(L.X)
+  Ψ = copy(L.X)
+
   N = length(Ψ)
   Θ = ITensor[]
   Ψdag = dag(Ψ)
@@ -521,68 +514,180 @@
   return MPO(Θ)
 end
 
-function TP(L::LPDO{MPS})
-  Θ = traceoutput(L)
-  N = length(Θ)
-  s = [firstind(Θ[j],tags="Input", plev = 0) for j in 1:N]
-  idMPO = MPO(s,"Id")
-  Δ = Θ + (-idMPO)
-  return real(sqrt(inner(Δ,Δ)))
-end
-
-#function gradTP(L::LPDO{MPS})
-#  
-#  Θ = traceoutput(C)
-#  N = length(Θ)
-#  Θdag = dag(Θ)
-#  
-#  tp = TP(C)
-#
-#  L = Vector{ITensor}(undef, N-1)
-#  R = Vector{ITensor}(undef, N)
-#  
-#  # ∇ Tr(Θ†)
-#  L[1] = Θdag[1] * δ(dag(siteinds(Θ,1)))
-#  for j in 2:N-1
-#    L[j] = L[j-1] * Θdag[j] * δ(dag(siteinds(Θ,j)))
-#  end
-#  
-#  R[N] = Θdag[N] * δ(dag(siteinds(Θ,N)))
-#  for j in reverse(2:N-1)
-#    R[j] = R[j+1] * Θdag[j] * δ(dag(siteinds(Θ,j)))
-#  end
-#  gradients1 = Vector{ITensor}(undef, N)
-#  
-#  gradients1[1] = (δ(dag(siteinds(Θ,1))) * R[2])/tp
-#  for j in 2:N-1
-#    gradients1[j] = (L[j-1] * δ(dag(siteinds(Θ,j))) * R[j+1])/tp
-#  end
-#  gradients1[N] = (L[N-1] * δ(dag(siteinds(Θ,N))))/tp
-#  
-#  # ∇ Tr(ΘΘ†)
-#  L = Vector{ITensor}(undef, N-1)
-#  R = Vector{ITensor}(undef, N)
-#  gradients2 = Vector{ITensor}(undef, N)
-#  
-#  L[1] = Θdag[1] * prime(Θ[1],"Link")
-#  for j in 2:N-1
-#    L[j] = L[j-1] * Θdag[j] * prime(Θ[j],"Link")
-#  end
-#
-#  R[N] = Θdag[N] * prime(Θ[N],"Link")
-#  for j in reverse(2:N-1)
-#    R[j] = R[j+1] * Θdag[j] * prime(Θ[j],"Link")
-#  end
-#  gradients2[1] = (prime(Θ[1],"Link") * R[2])/(2 * tp) 
-#  for j in 2:N-1
-#    gradients2[j] = (L[j-1] * prime(Θ[j],"Link") * R[j+1])/(2 * tp)
-#  end
-#  gradients2[N] = (L[N-1] * prime(Θ[N],"Link"))/(2 * tp) 
-#  gradients = gradients1 - gradients2
-#  return gradients, tp
-#end
-#
-#
+function grad_TrΦ(L::LPDO{MPS}; sqrt_localnorms = nothing)
+  N = length(L)
+  Ψ = copy(L.X)
+  Ψdag = dag(Ψ)
+  
+  if isnothing(sqrt_localnorms)
+    sqrt_localnorms = ones(N)
+  end
+  
+  Z = prod(sqrt_localnorms)^2
+ 
+  L = Vector{ITensor}(undef, N-1)
+  R = Vector{ITensor}(undef, N)
+  
+  L[1] = Ψdag[1] * prime(Ψ[1],"Link")  
+  for j in 2:N-1
+    L[j] = L[j-1] * Ψdag[j]
+    L[j] = L[j] * prime(Ψ[j],"Link")
+  end
+  trΦ = L[N-1] * Ψdag[N]
+  trΦ = real((trΦ * prime(Ψ[N],"Link"))[])
+  
+  R[N] = Ψdag[N] * prime(Ψ[N],"Link")
+  for j in reverse(2:N-1)
+    R[j] = R[j+1] * Ψdag[j]
+    R[j] = R[j] * prime(Ψ[j],"Link")
+  end
+  
+  gradients  = Vector{ITensor}(undef, N)
+  gradients[1] = Z * (prime(Ψ[1],"Link") * R[2]) / (sqrt_localnorms[1])
+  for j in 2:N-1
+    gradients[j] = prime(Ψ[j],"Link") * L[j-1]
+    gradients[j] = Z * (gradients[j] * R[j+1]) / (sqrt_localnorms[j])
+  end
+  gradients[N] = Z * (prime(Ψ[N],"Link") * L[N-1])/(sqrt_localnorms[N])
+  
+  return 2*gradients, trΦ
+end
+
+function grad_TrΦ²(L::LPDO{MPS}; sqrt_localnorms = nothing)
+  N = length(L)
+  Ψ = copy(L.X)
+  Ψdag = dag(Ψ)
+  
+  if isnothing(sqrt_localnorms)
+    sqrt_localnorms = ones(N)
+  end
+  Z = prod(sqrt_localnorms)^2
+  
+
+  L = Vector{ITensor}(undef, N-1)
+  R = Vector{ITensor}(undef, N)
+  
+  L[1] = Ψdag[1] * prime(prime(Ψ[1],"Link"),"Input")
+  L[1] = L[1] * prime(prime(Ψdag[1]),"Link")
+  L[1] = L[1] * prime(prime(Ψ[1],"Output"),3,"Link")
+
+  for j in 2:N-1
+    L[j] = L[j-1] * Ψdag[j]
+    L[j] = L[j] * prime(prime(Ψ[j],"Link"),"Input")
+    L[j] = L[j] * prime(prime(Ψdag[j]),"Link")
+    L[j] = L[j] * prime(prime(Ψ[j],"Output"),3,"Link")
+  end
+  trΦ² = L[N-1] * Ψdag[N]
+  trΦ² = trΦ² * prime(prime(Ψ[N],"Link"),"Input")
+  trΦ² = trΦ² * prime(prime(Ψdag[N]),"Link")
+  trΦ² = trΦ² * prime(prime(Ψ[N],"Output"),3,"Link")
+  trΦ² = real(trΦ²[]) 
+  
+  R[N] = Ψdag[N] * prime(prime(Ψ[N],"Link"),"Input")
+  R[N] = R[N] * prime(prime(Ψdag[N]),"Link")
+  R[N] = R[N] * prime(prime(Ψ[N],"Output"),3,"Link")
+  
+  for j in reverse(2:N-1)
+    R[j] = R[j+1] * Ψdag[j]
+    R[j] = R[j] * prime(prime(Ψ[j],"Link"),"Input") 
+    R[j] = R[j] * prime(prime(Ψdag[j]),"Link")
+    R[j] = R[j] * prime(prime(Ψ[j],"Output"),3,"Link")
+  end
+  
+  gradients = Vector{ITensor}(undef, N)
+  
+  tmp = prime(Ψ[1],3,"Link") * R[2]
+  tmp = tmp * prime(prime(Ψdag[1],2,"Link"),"Input") 
+  gradients[1] = Z^2 * (prime(prime(Ψ[1],"Link"),"Input")*tmp)/(sqrt_localnorms[1]^2) 
+  
+  for j in 2:N-1
+    tmp = prime(Ψ[j],3,"Link") * L[j-1]
+    tmp = tmp * prime(prime(Ψdag[j],2,"Link"),"Input")
+    tmp = prime(prime(Ψ[j],"Link"),"Input") * tmp
+    gradients[j] = Z^2 * (tmp * R[j+1])/ (sqrt_localnorms[j]^2)
+  end
+  tmp =  prime(Ψ[N],3,"Link") * L[N-1]
+  tmp = prime(prime(Ψdag[N],2,"Link"),"Input") * tmp
+  gradients[N] = Z^2 * (prime(prime(Ψ[N],"Link"),"Input") * tmp)/(sqrt_localnorms[N]^2)
+  
+  return 4*gradients, trΦ²
+end
+
+
+function gradTP(L::LPDO{MPS}, gradlogZ::Vector{<:ITensor}, logZ::Float64; sqrt_localnorms = nothing)
+  N = length(L)
+  Ψ = copy(L.X)
+  Ψdag = dag(Ψ)
+  D = 2^N
+
+  if isnothing(sqrt_localnorms)
+    sqrt_localnorms = ones(N)
+  end
+   
+  gradients_TrΦ,  trΦ  = grad_TrΦ(L; sqrt_localnorms = sqrt_localnorms)
+  gradients_TrΦ², trΦ² = grad_TrΦ²(L; sqrt_localnorms = sqrt_localnorms)
+
+  Γ = (1 /sqrt(D)) * sqrt(trΦ² * exp(-2*logZ) - 2.0 * trΦ *exp(-logZ) + D)
+  @show Γ 
+  gradients = Vector{ITensor}(undef, N)
+  
+  for j in 1:N
+    ∂a = exp(-2*logZ) * gradients_TrΦ²[j] 
+    ∂b = -2.0 * exp(-logZ) * gradients_TrΦ[j]
+    ∂c = -2.0 * exp(-2*logZ) * trΦ² * gradlogZ[j]
+    ∂d =  2.0 * exp(-logZ) * trΦ * gradlogZ[j]
+    gradients[j] = ((1/D) / (2.0*Γ)) * (∂a + ∂b + ∂c + ∂d)
+  end
+  return gradients, Γ
+end
+
+
+function gradTP(L::LPDO{MPS}; sqrt_localnorms = nothing)
+  N = length(L)
+  Ψ = copy(L.X)
+  Ψdag = dag(Ψ)
+  D = 2^N
+
+  if isnothing(sqrt_localnorms)
+    sqrt_localnorms = ones(N)
+  end
+ 
+  gradients_TrΦ,  trΦ  = grad_TrΦ(L; sqrt_localnorms = sqrt_localnorms)
+  gradients_TrΦ², trΦ² = grad_TrΦ²(L; sqrt_localnorms = sqrt_localnorms)
+
+  Γ = (1 /sqrt(D)) * sqrt(trΦ² - 2.0 * trΦ + D)
+  @show Γ 
+  gradients = Vector{ITensor}(undef, N)
+  for j in 1:N
+    gradients[j] = (1/D) * (gradients_TrΦ²[j] - 2.0 * gradients_TrΦ[j]) / (2.0 * Γ)
+  end
+  return gradients, Γ
+end
+
+function TP(L::LPDO{MPS}; normalize=false)
+  Ψ = L.X
+  Φ = traceoutput(L)
+  N = length(Φ)
+  s = [firstind(Φ[j],tags="Input", plev = 0) for j in 1:N]
+  D = 2^N
+  if normalize
+    Lc = copy(L)
+    sqrt_localnorms = []
+    normalize!(Lc; sqrt_localnorms! = sqrt_localnorms)
+    Z = prod(sqrt_localnorms)^2
+    logZ = 2.0*sum(log.(sqrt_localnorms))
+    Γ = (1 /sqrt(D)) * sqrt(exp(log(inner(Φ,Φ)) - 2.0*logZ) - 2.0 * exp(log(tr(Φ)) - logZ) + D)
+  else
+    Γ = (1 /sqrt(D)) * sqrt(inner(Φ,Φ) - 2.0 * tr(Φ) + D)
+  end
+  return Γ
+end
+
+
+
+
+
+
 #
 #function traceoutput(C::Choi{LPDO{MPO}})
 #  
