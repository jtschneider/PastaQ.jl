<<<<<<< HEAD
gradlogZ(C::Choi; sqrt_localnorms = nothing) =
  gradlogZ(C.M; sqrt_localnorms = sqrt_localnorms)

function gradnll(C::Choi{LPDO{MPS}},
=======
function gradnll(L::LPDO{MPS},
>>>>>>> e6689c4d
                 data_in::Array,
                 data_out::Array;
                 sqrt_localnorms = nothing)
  ψ = L.X
  #ψ = C.M.X
  N = length(ψ)

  s_in  = [firstind(ψ[j], tags = "Input") for j in 1:length(ψ)]
  s_out = [firstind(ψ[j], tags = "Output") for j in 1:length(ψ)]

  links = [linkind(ψ, n) for n in 1:N-1]

  ElT = eltype(ψ[1])

  nthreads = Threads.nthreads()

  L = [Vector{ITensor{1}}(undef, N) for _ in 1:nthreads]
  Lψ = [Vector{ITensor}(undef, N) for _ in 1:nthreads]

  R = [Vector{ITensor{1}}(undef, N) for _ in 1:nthreads]
  Rψ = [Vector{ITensor}(undef, N) for _ in 1:nthreads]

  P = [Vector{ITensor}(undef, N) for _ in 1:nthreads]

  for nthread in 1:nthreads
    for n in 1:N-1
      L[nthread][n] = ITensor(ElT, undef, links[n])
      Lψ[nthread][n] = ITensor(ElT, undef, s_in[n],s_out[n], links[n])
    end
    Lψ[nthread][N] = ITensor(ElT, undef, s_in[N],s_out[N])

    for n in N:-1:2
      R[nthread][n] = ITensor(ElT, undef, links[n-1])
      Rψ[nthread][n] = ITensor(ElT, undef, links[n-1], s_in[n],s_out[n])
    end
    Rψ[nthread][1] = ITensor(ElT, undef, s_in[1],s_out[1])

    for n in 1:N
      P[nthread][n] = ITensor(ElT, undef, s_in[n],s_out[n])
    end
  end

  if isnothing(sqrt_localnorms)
    sqrt_localnorms = ones(N)
  end

  ψdag = dag(ψ)

  gradients = [[ITensor(ElT, inds(ψ[j])) for j in 1:N] for _ in 1:nthreads]

  grads = [[ITensor(ElT, undef, inds(ψ[j])) for j in 1:N] for _ in 1:nthreads]

  loss = zeros(nthreads)

  Threads.@threads for n in 1:size(data_in)[1]

    nthread = Threads.threadid()

    x_in = data_in[n,:]
    x_out = data_out[n,:]

    """ LEFT ENVIRONMENTS """
    P[nthread][1] = dag(state(x_in[1],s_in[1])) * state(x_out[1],s_out[1])
    L[nthread][1] .= ψdag[1] .* P[nthread][1]
    for j in 2:N-1
      P[nthread][j] = dag(state(x_in[j],s_in[j])) * state(x_out[j],s_out[j])
      Lψ[nthread][j] .= L[nthread][j-1] .* ψdag[j]
      L[nthread][j] .=  Lψ[nthread][j] .* P[nthread][j]
    end
    P[nthread][N] = dag(state(x_in[N],s_in[N])) * state(x_out[N],s_out[N])
    Lψ[nthread][N] .= L[nthread][N-1] .* ψdag[N]
    ψx = (Lψ[nthread][N] * P[nthread][N])[]
    prob = abs2(ψx)
    loss[nthread] -= log(prob)/size(data_in)[1]

    #""" RIGHT ENVIRONMENTS """
    R[nthread][N] .= ψdag[N] .* P[nthread][N]
    for j in reverse(2:N-1)
      Rψ[nthread][j] .= ψdag[j] .* R[nthread][j+1]
      R[nthread][j] .= Rψ[nthread][j] .* P[nthread][j]
    end

    """ GRADIENTS """
    # TODO: fuse into one call to mul!
    grads[nthread][1] .= P[nthread][1] .* R[nthread][2]
    gradients[nthread][1] .+= (1 / (sqrt_localnorms[1] * ψx)) .* grads[nthread][1]
    for j in 2:N-1
      Rψ[nthread][j] .= L[nthread][j-1] .* P[nthread][j]
      # TODO: fuse into one call to mul!
      grads[nthread][j] .= Rψ[nthread][j] .* R[nthread][j+1]
      gradients[nthread][j] .+= (1 / (sqrt_localnorms[j] * ψx)) .* grads[nthread][j]
    end
    grads[nthread][N] .= L[nthread][N-1] .* P[nthread][N]
    gradients[nthread][N] .+= (1 / (sqrt_localnorms[N] * ψx)) .* grads[nthread][N]
  end

  for nthread in 1:nthreads
    for g in gradients[nthread]
      g .= (-2/size(data_in)[1]) .* g
    end
  end

  gradients_tot = [ITensor(ElT, inds(ψ[j])) for j in 1:N]
  loss_tot = 0.0
  for nthread in 1:nthreads
    gradients_tot .+= gradients[nthread]
    loss_tot += loss[nthread]
  end

  return gradients_tot, loss_tot
end


function gradnll(L::LPDO{MPO}, data_in::Array, data_out::Array;
                 sqrt_localnorms = nothing, choi::Bool = false)
<<<<<<< HEAD
  ρ = C.M.X
=======
  ρ = L.X
>>>>>>> e6689c4d
  N = length(ρ)

  s_in  = [firstind(ρ[j], tags = "Input") for j in 1:length(ρ)]
  s_out = [firstind(ρ[j], tags = "Output") for j in 1:length(ρ)]

  links = [linkind(ρ, n) for n in 1:N-1]

  ElT = eltype(ρ[1])

  kraus = Index[]
  for j in 1:N
    push!(kraus,firstind(ρ[j], "Purifier"))
  end

  nthreads = Threads.nthreads()

  L     = [Vector{ITensor{2}}(undef, N) for _ in 1:nthreads]
  Lρ = [Vector{ITensor}(undef, N) for _ in 1:nthreads]
  Lgrad = [Vector{ITensor}(undef,N) for _ in 1:nthreads]

  R     = [Vector{ITensor{2}}(undef, N) for _ in 1:nthreads]
  Rρ = [Vector{ITensor}(undef, N) for _ in 1:nthreads]

  Agrad = [Vector{ITensor}(undef, N) for _ in 1:nthreads]

  T  = [Vector{ITensor}(undef,N) for _ in 1:nthreads]
  Tp = [Vector{ITensor}(undef,N) for _ in 1:nthreads]

  grads     = [Vector{ITensor}(undef,N) for _ in 1:nthreads]
  gradients = [Vector{ITensor}(undef,N) for _ in 1:nthreads]

  P = [Vector{ITensor}(undef, N) for _ in 1:nthreads]

  for nthread in 1:nthreads

    for n in 1:N-1
      L[nthread][n] = ITensor(ElT, undef, links[n]',links[n])
    end
    for n in 2:N-1
      Lρ[nthread][n] = ITensor(ElT, undef, kraus[n],links[n]',links[n-1])
    end
    for n in 1:N-2
      Lgrad[nthread][n] = ITensor(ElT,undef,links[n],kraus[n+1],links[n+1]')
    end
    Lgrad[nthread][N-1] = ITensor(ElT,undef,links[N-1],kraus[N])

    for n in N:-1:2
      R[nthread][n] = ITensor(ElT, undef, links[n-1]',links[n-1])
    end
    for n in N-1:-1:2
      Rρ[nthread][n] = ITensor(ElT, undef, links[n-1]',kraus[n],links[n])
    end

    Agrad[nthread][1] = ITensor(ElT, undef, kraus[1],links[1]',s_in[1],s_out[1])
    for n in 2:N-1
      Agrad[nthread][n] = ITensor(ElT, undef, links[n-1],kraus[n],links[n]',s_in[n],s_out[n])
    end

    T[nthread][1] = ITensor(ElT, undef, kraus[1],links[1])
    Tp[nthread][1] = prime(T[nthread][1],"Link")
    for n in 2:N-1
      T[nthread][n] = ITensor(ElT, undef, kraus[n],links[n],links[n-1])
      Tp[nthread][n] = prime(T[nthread][n],"Link")
    end
    T[nthread][N] = ITensor(ElT, undef, kraus[N],links[N-1])
    Tp[nthread][N] = prime(T[nthread][N],"Link")

    grads[nthread][1] = ITensor(ElT, undef,links[1],kraus[1],s_in[1],s_out[1])
    gradients[nthread][1] = ITensor(ElT,links[1],kraus[1],s_in[1],s_out[1])
    for n in 2:N-1
      grads[nthread][n] = ITensor(ElT, undef,links[n],links[n-1],kraus[n],s_in[n],s_out[n])
      gradients[nthread][n] = ITensor(ElT,links[n],links[n-1],kraus[n],s_in[n],s_out[n])
    end
    grads[nthread][N] = ITensor(ElT, undef,links[N-1],kraus[N],s_in[N],s_out[N])
    gradients[nthread][N] = ITensor(ElT, links[N-1],kraus[N],s_in[N],s_out[N])

    for n in 1:N
      P[nthread][n] = ITensor(ElT, undef, s_in[n],s_out[n])
    end
  end

  if isnothing(sqrt_localnorms)
    sqrt_localnorms = ones(N)
  end

  loss = zeros(nthreads)

  Threads.@threads for n in 1:size(data_in)[1]

    nthread = Threads.threadid()

    x_in = data_in[n,:]
    x_out = data_out[n,:]

    """ LEFT ENVIRONMENTS """
    P[nthread][1] = dag(state(x_in[1],s_in[1])) * state(x_out[1],s_out[1])
    P[nthread][1] = dag(P[nthread][1])
    T[nthread][1] .= ρ[1] .* P[nthread][1]
    L[nthread][1] .= prime(T[nthread][1],"Link") .* dag(T[nthread][1])
    for j in 2:N-1
      P[nthread][j] = dag(state(x_in[j],s_in[j])) * state(x_out[j],s_out[j])
      P[nthread][j] = dag(P[nthread][j])
      T[nthread][j] .= ρ[j] .* P[nthread][j]
      Lρ[nthread][j] .= prime(T[nthread][j],"Link") .* L[nthread][
j-1]
      L[nthread][j] .= Lρ[nthread][j] .* dag(T[nthread][j])
    end
    P[nthread][N] = dag(state(x_in[N],s_in[N])) * state(x_out[N],s_out[N])
    P[nthread][N] = dag(P[nthread][N])
    T[nthread][N] .= ρ[N] .* P[nthread][N]
    prob = L[nthread][N-1] * prime(T[nthread][N],"Link")
    prob = prob * dag(T[nthread][N])
    prob = real(prob[])
    loss[nthread] -= log(prob)/size(data_in)[1]

    """ RIGHT ENVIRONMENTS """
    R[nthread][N] .= prime(T[nthread][N],"Link") .* dag(T[nthread][N])
    for j in reverse(2:N-1)
      Rρ[nthread][j] .= prime(T[nthread][j],"Link") .* R[nthread][j+1]
      R[nthread][j] .= Rρ[nthread][j] .* dag(T[nthread][j])
    end

    """ GRADIENTS """

    Tp[nthread][1] .= prime(ρ[1],"Link") .* P[nthread][1]
    Agrad[nthread][1] .=  Tp[nthread][1] .* dag(P[nthread][1])
    grads[nthread][1] .= R[nthread][2] .* Agrad[nthread][1]
    gradients[nthread][1] .+= (1 / (sqrt_localnorms[1] * prob)) .* grads[nthread][1]
    for j in 2:N-1
      Tp[nthread][j] .= prime(ρ[j],"Link") .* P[nthread][j]
      Lgrad[nthread][j-1] .= L[nthread][j-1] .* Tp[nthread][j]
      Agrad[nthread][j] .= Lgrad[nthread][j-1] .* dag(P[nthread][j])
      grads[nthread][j] .= R[nthread][j+1] .* Agrad[nthread][j]
      gradients[nthread][j] .+= (1 / (sqrt_localnorms[j] * prob)) .* grads[nthread][j]
    end
    Tp[nthread][N] .= prime(ρ[N],"Link") .* P[nthread][N]
    Lgrad[nthread][N-1] .= L[nthread][N-1] .* Tp[nthread][N]
    grads[nthread][N] .= Lgrad[nthread][N-1] .* dag(P[nthread][N])
    gradients[nthread][N] .+= (1 / (sqrt_localnorms[N] * prob)) .* grads[nthread][N]
  end

  for nthread in 1:nthreads
    for g in gradients[nthread]
      g .= (-2/size(data_in)[1]) .* g
    end
  end

  gradients_tot = Vector{ITensor}(undef,N)
  gradients_tot[1] = ITensor(ElT,links[1],kraus[1],s_in[1],s_out[1])
  for n in 2:N-1
    gradients_tot[n] = ITensor(ElT,links[n],links[n-1],kraus[n],s_in[n],s_out[n])
  end
  gradients_tot[N] = ITensor(ElT, links[N-1],kraus[N],s_in[N],s_out[N])

  loss_tot = 0.0
  for nthread in 1:nthreads
    gradients_tot .+= gradients[nthread]
    loss_tot += loss[nthread]
  end

  return gradients_tot, loss_tot
end


"""
    PastaQ.gradients(L::LPDO, data::Array; sqrt_localnorms = nothing, choi::Bool = false)
    PastaQ.gradients(ψ::MPS, data::Array; localnorms = nothing, choi::Bool = false)

Compute the gradients of the cost function:
`C = log(Z) - ⟨log P(σ)⟩_data`

If `choi=true`, add the Choi normalization `trace(Λ)=d^N` to the cost function.
"""
function gradients(L::LPDO, data_in::Array, data_out::Array;
                   sqrt_localnorms = nothing)
  g_logZ,logZ = gradlogZ(L; sqrt_localnorms = sqrt_localnorms)
  g_nll, nll  = gradnll(L, data_in, data_out; sqrt_localnorms = sqrt_localnorms)

  grads = g_logZ + g_nll
  loss = logZ + nll
  loss -= length(L) * log(2)
  return grads,loss
end


function tomography(data::Matrix{Pair{String,Pair{String, Int}}}, U::MPO; optimizer::Optimizer, observer! = nothing, kwargs...)
  V = tomography(data, makeChoi(U); optimizer = optimizer, observer! = nothing, kwargs...)
  return makeUnitary(V)
end


function tomography(data::Matrix{Pair{String,Pair{String, Int}}}, L::LPDO;
                    optimizer::Optimizer,
                    observer! = nothing,
                    kwargs...)
  # Read arguments
  use_localnorm::Bool = get(kwargs,:use_localnorm,true)
  use_globalnorm::Bool = get(kwargs,:use_globalnorm,false)
  batchsize::Int64 = get(kwargs,:batchsize,500)
  epochs::Int64 = get(kwargs,:epochs,1000)
  target = get(kwargs,:target,nothing)
  outputpath = get(kwargs,:fout,nothing)

  optimizer = copy(optimizer)
  
  batchsize = min(size(data)[1],batchsize)

  if use_localnorm && use_globalnorm
    error("Both use_localnorm and use_globalnorm are set to true, cannot use both local norm and global norm.")
  end

  # Convert data to projectors
  data_in = first.(data)
  data_out = convertdatapoints(last.(data))
  model = copy(L)
  @assert length(model) == size(data_in)[2]
  @assert length(model) == size(data_out)[2]
  @assert size(data_in)[1] == size(data_out)[1]

  # Target LPDO are currently not supported
  if !ischoi(target)
    target = makeChoi(target).X
  end
  
  F = nothing
  Fbound = nothing
  frob_dist = nothing

  # Number of training batches
  num_batches = Int(floor(size(data)[1]/batchsize))

  tot_time = 0.0
  # Training iterations
  for ep in 1:epochs
    ep_time = @elapsed begin

    randomperm = shuffle(1:size(data_in)[1])
    data_in = data_in[randomperm,:]
    data_out = data_out[randomperm,:]

    avg_loss = 0.0

    # Sweep over the data set
    for b in 1:num_batches
      batch_in = data_in[(b-1)*batchsize+1:b*batchsize,:]
      batch_out = data_out[(b-1)*batchsize+1:b*batchsize,:]

      # Local normalization
      if use_localnorm
        modelcopy = copy(model)
        sqrt_localnorms = []
        normalize!(modelcopy; sqrt_localnorms! = sqrt_localnorms)
        grads,loss = gradients(modelcopy, batch_in,batch_out; sqrt_localnorms = sqrt_localnorms)
      # Global normalization
      elseif use_globalnorm
        normalize!(model)
        grads,loss = gradients(model,batch_in,batch_out)
      # Unnormalized
      else
        grads,loss = gradients(model,batch_in,batch_out)
      end

      nupdate = ep * num_batches + b
      avg_loss += loss/Float64(num_batches)
      update!(model,grads,optimizer;step=nupdate)
    end
    end # end @elapsed

    print("Ep = $ep  ")
    @printf("Loss = %.5E  ",avg_loss)
    if !isnothing(target)
      if ((model.X isa MPO) & (target isa MPO))
        frob_dist = frobenius_distance(model,target)
        Fbound = fidelity_bound(model,target)
        @printf("Trace distance = %.3E  ",frob_dist)
        @printf("Fidelity bound = %.3E  ",Fbound)
        #if (length(model) <= 8)
        #  disable_warn_order!()
        #  F = fullfidelity(model.M,target)
        #  reset_warn_order!()
        #  @printf("Fidelity = %.3E  ",F)
        #end
      else
        F = fidelity(model,target)
        @printf("Fidelity = %.3E  ",F)
      end
    end
    @printf("Time = %.3f sec",ep_time)
    print("\n")

    # Measure
    if !isnothing(observer!)
      measure!(observer!;
               NLL = avg_loss,
               F = F,
               Fbound = Fbound,
               frob_dist = frob_dist)
      # Save on file
      if !isnothing(outputpath)
        saveobserver(observer, outputpath; M = model)
      end
    end

    tot_time += ep_time
  end
  @printf("Total Time = %.3f sec\n",tot_time)

  normalize!(model)

  return model
end



function nll(L::LPDO{MPS}, data_in::Array, data_out::Array)
  ψ = L.X
  N = length(ψ)
  loss = 0.0
  s_in  = [firstind(ψ[j],tags="Input") for j in 1:length(ψ)]
  s_out = [firstind(ψ[j],tags="Output") for j in 1:length(ψ)]

  for n in 1:size(data_in)[1]
    x_in  = data_in[n,:]
    x_out = data_out[n,:]

    ψx = dag(ψ[1]) * dag(state(x_in[1],s_in[1]))
    ψx = ψx * state(x_out[1],s_out[1])
    for j in 2:N
      ψ_r = dag(ψ[j]) * dag(state(x_in[j],s_in[j]))
      ψ_r = ψ_r *state(x_out[j],s_out[j])
      ψx = ψx * ψ_r
    end
    prob = abs2(ψx[])
    loss -= log(prob)/size(data_in)[1]
  end
  return loss
end

function nll(L::LPDO{MPO}, data_in::Array, data_out::Array)
  ρ = L.X
  N = length(ρ)
  loss = 0.0
  s_in  = [firstind(ρ[j],tags="Input") for j in 1:N]
  s_out = [firstind(ρ[j],tags="Output") for j in 1:N]

  for n in 1:size(data_in)[1]
    x_in  = data_in[n,:]
    x_out = data_out[n,:]
    ρdag = dag(copy(ρ))
    for j in 1:N
      ρdag[j] = ρdag[j] * dag(state(x_in[j],s_in[j]))
      ρdag[j] = ρdag[j] * state(x_out[j],s_out[j])
    end
    prob = inner(ρdag,ρdag)
    loss -= log(real(prob))/size(data_in)[1]
  end
  return loss
end
<<<<<<< HEAD


function traceoutput(C::Choi{LPDO{MPS}})
  Ψ = copy(C.M.X)
  N = length(Ψ)
  Θ = ITensor[]
  Ψdag = dag(Ψ)

  tmp = noprime(Ψ[1]',tags="Output") * Ψdag[1]
  Cdn = combiner(commonind(tmp,Ψ[2]),commonind(tmp,Ψ[2]'))
  push!(Θ,tmp * Cdn)

  for j in 2:N-1
    tmp = noprime(Ψ[j]',tags="Output") * Ψdag[j]
    Cup = Cdn
    Cdn = combiner(commonind(tmp,Ψ[j+1]),commonind(tmp,Ψ[j+1]'))
    push!(Θ,tmp * Cup * Cdn)
  end
  tmp = noprime(Ψ[N]',tags="Output") * Ψdag[N]
  Cup = Cdn
  push!(Θ,tmp * Cup)
  return MPO(Θ)
end

function TP(C::Choi{LPDO{MPS}})
  Θ = traceoutput(C)
  N = length(Θ)
  s = [firstind(Θ[j],tags="Input", plev = 0) for j in 1:N]
  idMPO = MPO(s,"Id")
  Δ = Θ + (-idMPO)
  return real(sqrt(inner(Δ,Δ)))
end

function gradTP(C::Choi{LPDO{MPS}})
  
  Θ = traceoutput(C)
  N = length(Θ)
  Θdag = dag(Θ)
  
  tp = TP(C)

  L = Vector{ITensor}(undef, N-1)
  R = Vector{ITensor}(undef, N)
  
  # ∇ Tr(Θ†)
  L[1] = Θdag[1] * δ(dag(siteinds(Θ,1)))
  for j in 2:N-1
    L[j] = L[j-1] * Θdag[j] * δ(dag(siteinds(Θ,j)))
  end
  
  R[N] = Θdag[N] * δ(dag(siteinds(Θ,N)))
  for j in reverse(2:N-1)
    R[j] = R[j+1] * Θdag[j] * δ(dag(siteinds(Θ,j)))
  end
  gradients1 = Vector{ITensor}(undef, N)
  
  gradients1[1] = (δ(dag(siteinds(Θ,1))) * R[2])/tp
  for j in 2:N-1
    gradients1[j] = (L[j-1] * δ(dag(siteinds(Θ,j))) * R[j+1])/tp
  end
  gradients1[N] = (L[N-1] * δ(dag(siteinds(Θ,N))))/tp
  
  # ∇ Tr(ΘΘ†)
  L = Vector{ITensor}(undef, N-1)
  R = Vector{ITensor}(undef, N)
  gradients2 = Vector{ITensor}(undef, N)
  
  L[1] = Θdag[1] * prime(Θ[1],"Link")
  for j in 2:N-1
    L[j] = L[j-1] * Θdag[j] * prime(Θ[j],"Link")
  end

  R[N] = Θdag[N] * prime(Θ[N],"Link")
  for j in reverse(2:N-1)
    R[j] = R[j+1] * Θdag[j] * prime(Θ[j],"Link")
  end
  gradients2[1] = (prime(Θ[1],"Link") * R[2])/(2 * tp) 
  for j in 2:N-1
    gradients2[j] = (L[j-1] * prime(Θ[j],"Link") * R[j+1])/(2 * tp)
  end
  gradients2[N] = (L[N-1] * prime(Θ[N],"Link"))/(2 * tp) 
  gradients = gradients1 - gradients2
  return gradients, tp
end



function traceoutput(C::Choi{LPDO{MPO}})
  
end

function TP(C::Choi{LPDO{MPO}})

end

function gradTP(C::Choi{LPDO{MPO}})

end


=======
>>>>>>> e6689c4d
<|MERGE_RESOLUTION|>--- conflicted
+++ resolved
@@ -1,11 +1,4 @@
-<<<<<<< HEAD
-gradlogZ(C::Choi; sqrt_localnorms = nothing) =
-  gradlogZ(C.M; sqrt_localnorms = sqrt_localnorms)
-
-function gradnll(C::Choi{LPDO{MPS}},
-=======
 function gradnll(L::LPDO{MPS},
->>>>>>> e6689c4d
                  data_in::Array,
                  data_out::Array;
                  sqrt_localnorms = nothing)
@@ -121,11 +114,7 @@
 
 function gradnll(L::LPDO{MPO}, data_in::Array, data_out::Array;
                  sqrt_localnorms = nothing, choi::Bool = false)
-<<<<<<< HEAD
-  ρ = C.M.X
-=======
   ρ = L.X
->>>>>>> e6689c4d
   N = length(ρ)
 
   s_in  = [firstind(ρ[j], tags = "Input") for j in 1:length(ρ)]
@@ -484,11 +473,9 @@
   end
   return loss
 end
-<<<<<<< HEAD
-
-
-function traceoutput(C::Choi{LPDO{MPS}})
-  Ψ = copy(C.M.X)
+
+function traceoutput(L::LPDO{MPS})
+  ψ = copy(L.X)
   N = length(Ψ)
   Θ = ITensor[]
   Ψdag = dag(Ψ)
@@ -509,8 +496,8 @@
   return MPO(Θ)
 end
 
-function TP(C::Choi{LPDO{MPS}})
-  Θ = traceoutput(C)
+function TP(L::LPDO{MPS})
+  Θ = traceoutput(L)
   N = length(Θ)
   s = [firstind(Θ[j],tags="Input", plev = 0) for j in 1:N]
   idMPO = MPO(s,"Id")
@@ -518,72 +505,69 @@
   return real(sqrt(inner(Δ,Δ)))
 end
 
-function gradTP(C::Choi{LPDO{MPS}})
-  
-  Θ = traceoutput(C)
-  N = length(Θ)
-  Θdag = dag(Θ)
-  
-  tp = TP(C)
-
-  L = Vector{ITensor}(undef, N-1)
-  R = Vector{ITensor}(undef, N)
-  
-  # ∇ Tr(Θ†)
-  L[1] = Θdag[1] * δ(dag(siteinds(Θ,1)))
-  for j in 2:N-1
-    L[j] = L[j-1] * Θdag[j] * δ(dag(siteinds(Θ,j)))
-  end
-  
-  R[N] = Θdag[N] * δ(dag(siteinds(Θ,N)))
-  for j in reverse(2:N-1)
-    R[j] = R[j+1] * Θdag[j] * δ(dag(siteinds(Θ,j)))
-  end
-  gradients1 = Vector{ITensor}(undef, N)
-  
-  gradients1[1] = (δ(dag(siteinds(Θ,1))) * R[2])/tp
-  for j in 2:N-1
-    gradients1[j] = (L[j-1] * δ(dag(siteinds(Θ,j))) * R[j+1])/tp
-  end
-  gradients1[N] = (L[N-1] * δ(dag(siteinds(Θ,N))))/tp
-  
-  # ∇ Tr(ΘΘ†)
-  L = Vector{ITensor}(undef, N-1)
-  R = Vector{ITensor}(undef, N)
-  gradients2 = Vector{ITensor}(undef, N)
-  
-  L[1] = Θdag[1] * prime(Θ[1],"Link")
-  for j in 2:N-1
-    L[j] = L[j-1] * Θdag[j] * prime(Θ[j],"Link")
-  end
-
-  R[N] = Θdag[N] * prime(Θ[N],"Link")
-  for j in reverse(2:N-1)
-    R[j] = R[j+1] * Θdag[j] * prime(Θ[j],"Link")
-  end
-  gradients2[1] = (prime(Θ[1],"Link") * R[2])/(2 * tp) 
-  for j in 2:N-1
-    gradients2[j] = (L[j-1] * prime(Θ[j],"Link") * R[j+1])/(2 * tp)
-  end
-  gradients2[N] = (L[N-1] * prime(Θ[N],"Link"))/(2 * tp) 
-  gradients = gradients1 - gradients2
-  return gradients, tp
-end
-
-
-
-function traceoutput(C::Choi{LPDO{MPO}})
-  
-end
-
-function TP(C::Choi{LPDO{MPO}})
-
-end
-
-function gradTP(C::Choi{LPDO{MPO}})
-
-end
-
-
-=======
->>>>>>> e6689c4d
+#function gradTP(L::LPDO{MPS})
+#  
+#  Θ = traceoutput(C)
+#  N = length(Θ)
+#  Θdag = dag(Θ)
+#  
+#  tp = TP(C)
+#
+#  L = Vector{ITensor}(undef, N-1)
+#  R = Vector{ITensor}(undef, N)
+#  
+#  # ∇ Tr(Θ†)
+#  L[1] = Θdag[1] * δ(dag(siteinds(Θ,1)))
+#  for j in 2:N-1
+#    L[j] = L[j-1] * Θdag[j] * δ(dag(siteinds(Θ,j)))
+#  end
+#  
+#  R[N] = Θdag[N] * δ(dag(siteinds(Θ,N)))
+#  for j in reverse(2:N-1)
+#    R[j] = R[j+1] * Θdag[j] * δ(dag(siteinds(Θ,j)))
+#  end
+#  gradients1 = Vector{ITensor}(undef, N)
+#  
+#  gradients1[1] = (δ(dag(siteinds(Θ,1))) * R[2])/tp
+#  for j in 2:N-1
+#    gradients1[j] = (L[j-1] * δ(dag(siteinds(Θ,j))) * R[j+1])/tp
+#  end
+#  gradients1[N] = (L[N-1] * δ(dag(siteinds(Θ,N))))/tp
+#  
+#  # ∇ Tr(ΘΘ†)
+#  L = Vector{ITensor}(undef, N-1)
+#  R = Vector{ITensor}(undef, N)
+#  gradients2 = Vector{ITensor}(undef, N)
+#  
+#  L[1] = Θdag[1] * prime(Θ[1],"Link")
+#  for j in 2:N-1
+#    L[j] = L[j-1] * Θdag[j] * prime(Θ[j],"Link")
+#  end
+#
+#  R[N] = Θdag[N] * prime(Θ[N],"Link")
+#  for j in reverse(2:N-1)
+#    R[j] = R[j+1] * Θdag[j] * prime(Θ[j],"Link")
+#  end
+#  gradients2[1] = (prime(Θ[1],"Link") * R[2])/(2 * tp) 
+#  for j in 2:N-1
+#    gradients2[j] = (L[j-1] * prime(Θ[j],"Link") * R[j+1])/(2 * tp)
+#  end
+#  gradients2[N] = (L[N-1] * prime(Θ[N],"Link"))/(2 * tp) 
+#  gradients = gradients1 - gradients2
+#  return gradients, tp
+#end
+#
+#
+#
+#function traceoutput(C::Choi{LPDO{MPO}})
+#  
+#end
+#
+#function TP(C::Choi{LPDO{MPO}})
+#
+#end
+#
+#function gradTP(C::Choi{LPDO{MPO}})
+#
+#end
+#