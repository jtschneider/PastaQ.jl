
# Locally purified density operator
# L = prime(X, !purifier_tag(X)) * X†
struct LPDO{XT <: Union{MPS, MPO}}
  X::XT
  purifier_tag::TagSet
end

LPDO(X::MPO) = LPDO(X, ts"Purifier")
LPDO(X::MPS) = LPDO(X, ts"")

Base.length(L::LPDO) = length(L.X)

Base.copy(L::LPDO) = LPDO(copy(L.X), L.purifier_tag)

# TODO: define this (not defined for MPS/MPO yet)
#Base.lastindex(L::LPDO) = lastindex(L.X)

function Base.getindex(L::LPDO, args...)
  error("getindex(L::LPDO, args...) is purposefully not implemented yet. For the LPDO L = X X†, you can get the jth tensor X[j] with L.X[j].")
end

function Base.setindex!(L::LPDO, args...)
  error("setindex!(L::LPDO, args...) is purposefully not implemented yet. For the LPDO L = X X†, you can set the jth tensor X[j] with L.X[j] = A.")
end

purifier_tag(L::LPDO) = L.purifier_tag

ket(L::LPDO) = prime(L.X, !purifier_tag(L))
ket(L::LPDO, j::Int) = prime(L.X[j], !purifier_tag(L))
bra(L::LPDO) = dag(L.X)
bra(L::LPDO, j::Int) = dag(L.X[j])

<<<<<<< HEAD
function Base.iterate(L::LPDO, state = 1) 
  if state > 2*length(L)
    return nothing
  elseif isodd(state)
    T = bra(L, (state+1)÷2)
  else
    T = ket(L, state÷2)
  end
  return T, state+1
end

LinearAlgebra.tr(L::LPDO) = inner(L.X, L.X)
=======
ket(L::LPDO{MPS}) = prime(L.X)
ket(L::LPDO{MPS}, j::Int) = prime(L.X[j])
bra(L::LPDO{MPS}) = dag(L.X)
bra(L::LPDO{MPS}, j::Int) = dag(L.X[j])

tr(L::LPDO) = inner(L.X, L.X)
>>>>>>> 4a2c46f9

logtr(L::LPDO) = loginner(L.X, L.X)

# TODO: define siteinds, firstsiteind, allsiteind, etc.

"""
    normalize!(ψ::MPS; localnorms! = [])
    normalize!(M::MPO; localnorms! = [])
    normalize!(L::LPDO; sqrt_localnorms! = [])

Normalize the MPS/MPO/LPDO and returns the log of the norm and a vector of the local norms of each site.

An MPS `|ψ⟩` is normalized by `√⟨ψ|ψ⟩`, and the resulting MPS will have the property `norm(ψ) ≈ 1`.

An MPO `M` is normalized by `tr(M)`, and the resulting MPO will have the property `tr(M) ≈ 1`.

An LPDO `L = X X†` is normalized by `tr(L) = tr(X X†)`, so each `X` is normalized by `√tr(L) = √tr(X X†)`. The resulting LPDO will have the property `tr(L) ≈ 1`.

Passing a vector `v` as the keyword arguments `localnorms!` (`sqrt_localnorms!`) will fill the vector with the (square root) of the normalization factor per site. For an MPS `ψ`, `prod(v) ≈ norm(ψ)`. For an MPO `M`, `prod(v) ≈ tr(M). For an LPDO `L`, `prod(v)^2 ≈ tr(L)`.
"""
function normalize!(M::MPO;
                    plev = 0 => 1,
                    tags = ts"" => ts"",
                    localnorms! = [])
  N = length(M)
  resize!(localnorms!, N)
  blob = tr(M[1]; plev = plev, tags = tags)
  localZ = norm(blob)
  blob /= localZ
  M[1] /= localZ
  localnorms![1] = localZ
  for j in 2:N-1
    blob *= M[j]
    blob = tr(blob; plev = plev, tags = tags)
    localZ = norm(blob)
    blob /= localZ
    M[j] /= localZ
    localnorms![j] = localZ
  end
  blob *= M[N]
  localZ = tr(blob; plev = plev, tags = tags)
  M[N] /= localZ
  localnorms![N] = localZ
  return M
end

function normalize!(L::LPDO; sqrt_localnorms! = [], localnorm=1.0)
  N = length(L)
  resize!(sqrt_localnorms!, N)
  # TODO: replace with:
  #blob = noprime(ket(L, 1) * siteind(L, 1)) * bra(L, 1)
  blob = noprime(ket(L, 1), "Site") * bra(L, 1)
  localZ = norm(blob)
  blob /= localZ
  L.X[1] /= sqrt(localZ / localnorm)
  sqrt_localnorms![1] = sqrt(localZ / localnorm)
  for j in 2:length(L)-1
    # TODO: replace with:
    # noprime(ket(L, j), siteind(L, j))
    blob = blob * noprime(ket(L, j), "Site")
    blob = blob * bra(L, j)
    localZ = norm(blob)
    blob /= localZ
    L.X[j] /= sqrt(localZ / localnorm)
    sqrt_localnorms![j] = sqrt(localZ / localnorm)
  end
  # TODO: replace with:
  # noprime(ket(L, N), siteind(L, N))
  blob = blob * noprime(ket(L, N), "Site")
  blob = blob * bra(L, N)
  localZ = norm(blob)
  L.X[N] /= sqrt(localZ / localnorm)
  sqrt_localnorms![N] = sqrt(localZ / localnorm)
  
  return L
end

function normalize!(ψ::MPS; localnorms! = [])
  normalize!(LPDO(ψ); sqrt_localnorms! = localnorms!)
  return ψ
end

"""
    MPO(L::LPDO)

Contract the purifier indices to get the MPO
`ρ = L.X L.X†`. This contraction is performed exactly,
in the future we will support approximate contraction.
"""
function ITensors.MPO(lpdo0::LPDO)
  lpdo = copy(lpdo0.X)
  noprime!(lpdo)
  N = length(lpdo)
  M = ITensor[]
  prime!(lpdo[1]; tags = "Site")
  prime!(lpdo[1]; tags = "Link")
  tmp = lpdo[1] * noprime(dag(lpdo[1])) 
  Cdn = combiner(commonind(tmp,lpdo[2]),commonind(tmp,lpdo[2])')
  push!(M, tmp * Cdn)

  for j in 2:N-1
    prime!(lpdo[j]; tags = "Site")
    prime!(lpdo[j]; tags = "Link")
    tmp = lpdo[j] * noprime(dag(lpdo[j]))
    Cup = Cdn
    Cdn = combiner(commonind(tmp,lpdo[j+1]),commonind(tmp,lpdo[j+1])')
    push!(M, tmp * Cup * Cdn)
  end
  prime!(lpdo[N]; tags = "Site")
  prime!(lpdo[N]; tags = "Link")
  tmp = lpdo[N] * noprime(dag(lpdo[N])) 
  Cup = Cdn
  push!(M, tmp * Cdn)
  rho = MPO(M)
  
  noprime!(lpdo)
  return rho
end

function HDF5.write(parent::Union{HDF5File,HDF5Group},
                    name::AbstractString,
                    L::LPDO)
  g = g_create(parent, name)
  attrs(g)["type"] = String(Symbol(typeof(L)))
  write(parent, "X", L.X)
end

function HDF5.read(parent::Union{HDF5File, HDF5Group},
                   name::AbstractString,
                   ::Type{LPDO{XT}}) where {XT}
  g = g_open(parent, name)
  X = read(g, "X", XT)
  return LPDO(X)
end
<|MERGE_RESOLUTION|>--- conflicted
+++ resolved
@@ -31,7 +31,6 @@
 bra(L::LPDO) = dag(L.X)
 bra(L::LPDO, j::Int) = dag(L.X[j])
 
-<<<<<<< HEAD
 function Base.iterate(L::LPDO, state = 1) 
   if state > 2*length(L)
     return nothing
@@ -43,15 +42,12 @@
   return T, state+1
 end
 
-LinearAlgebra.tr(L::LPDO) = inner(L.X, L.X)
-=======
 ket(L::LPDO{MPS}) = prime(L.X)
 ket(L::LPDO{MPS}, j::Int) = prime(L.X[j])
 bra(L::LPDO{MPS}) = dag(L.X)
 bra(L::LPDO{MPS}, j::Int) = dag(L.X[j])
 
 tr(L::LPDO) = inner(L.X, L.X)
->>>>>>> 4a2c46f9
 
 logtr(L::LPDO) = loginner(L.X, L.X)
 
