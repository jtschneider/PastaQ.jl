
# Locally purified density operator
# L = prime(X, !purifier_tag(X)) * X†
struct LPDO{XT <: Union{MPS, MPO}}
  X::XT
  purifier_tag::TagSet
end

LPDO(X::MPO) = LPDO(X, ts"Purifier")
LPDO(X::MPS) = LPDO(X, ts"")

Base.length(L::LPDO) = length(L.X)

Base.copy(L::LPDO) = LPDO(copy(L.X), L.purifier_tag)

# TODO: define this (not defined for MPS/MPO yet)
#Base.lastindex(L::LPDO) = lastindex(L.X)

function Base.getindex(L::LPDO, args...)
  error("getindex(L::LPDO, args...) is purposefully not implemented yet. For the LPDO L = X X†, you can get the jth tensor X[j] with L.X[j].")
end

function Base.setindex!(L::LPDO, args...)
  error("setindex!(L::LPDO, args...) is purposefully not implemented yet. For the LPDO L = X X†, you can set the jth tensor X[j] with L.X[j] = A.")
end

purifier_tag(L::LPDO) = L.purifier_tag

ket(L::LPDO) = prime(L.X, !purifier_tag(L))
ket(L::LPDO, j::Int) = prime(L.X[j], !purifier_tag(L))
bra(L::LPDO) = dag(L.X)
bra(L::LPDO, j::Int) = dag(L.X[j])

ket(L::LPDO{MPS}) = prime(L.X)
ket(L::LPDO{MPS}, j::Int) = prime(L.X[j])
bra(L::LPDO{MPS}) = dag(L.X)
bra(L::LPDO{MPS}, j::Int) = dag(L.X[j])

tr(L::LPDO) = inner(L.X, L.X)

logtr(L::LPDO) = loginner(L.X, L.X)

# TODO: define siteinds, firstsiteind, allsiteind, etc.

"""
    normalize!(ψ::MPS; localnorms! = [])
    normalize!(M::MPO; localnorms! = [])
    normalize!(L::LPDO; sqrt_localnorms! = [])

Normalize the MPS/MPO/LPDO and returns the log of the norm and a vector of the local norms of each site.

An MPS `|ψ⟩` is normalized by `√⟨ψ|ψ⟩`, and the resulting MPS will have the property `norm(ψ) ≈ 1`.

An MPO `M` is normalized by `tr(M)`, and the resulting MPO will have the property `tr(M) ≈ 1`.

An LPDO `L = X X†` is normalized by `tr(L) = tr(X X†)`, so each `X` is normalized by `√tr(L) = √tr(X X†)`. The resulting LPDO will have the property `tr(L) ≈ 1`.

Passing a vector `v` as the keyword arguments `localnorms!` (`sqrt_localnorms!`) will fill the vector with the (square root) of the normalization factor per site. For an MPS `ψ`, `prod(v) ≈ norm(ψ)`. For an MPO `M`, `prod(v) ≈ tr(M). For an LPDO `L`, `prod(v)^2 ≈ tr(L)`.
"""
function normalize!(M::MPO;
                    plev = 0 => 1,
                    tags = ts"" => ts"",
                    localnorms! = [])
  N = length(M)
  resize!(localnorms!, N)
  blob = tr(M[1]; plev = plev, tags = tags)
  localZ = norm(blob)
  blob /= localZ
  M[1] /= localZ
  localnorms![1] = localZ
  for j in 2:N-1
    blob *= M[j]
    blob = tr(blob; plev = plev, tags = tags)
    localZ = norm(blob)
    blob /= localZ
    M[j] /= localZ
    localnorms![j] = localZ
  end
  blob *= M[N]
  localZ = tr(blob; plev = plev, tags = tags)
  M[N] /= localZ
  localnorms![N] = localZ
  return M
end

function normalize!(L::LPDO; sqrt_localnorms! = [], choi::Bool=false)
  N = length(L)
  resize!(sqrt_localnorms!, N)
  # TODO: replace with:
  #blob = noprime(ket(L, 1) * siteind(L, 1)) * bra(L, 1)
  blob = noprime(ket(L, 1), "Site") * bra(L, 1)
  localZ = norm(blob)
  blob /= localZ
  L.X[1] /= sqrt(localZ)
  sqrt_localnorms![1] = sqrt(localZ)
  for j in 2:length(L)-1
    # TODO: replace with:
    # noprime(ket(L, j), siteind(L, j))
    blob = blob * noprime(ket(L, j), "Site")
    blob = blob * bra(L, j)
    localZ = norm(blob)
<<<<<<< HEAD
    blob /= (localZ)
=======
    blob /= localZ
>>>>>>> 450230ff
    L.X[j] /= sqrt(localZ)
    sqrt_localnorms![j] = sqrt(localZ)
  end
  # TODO: replace with:
  # noprime(ket(L, N), siteind(L, N))
  blob = blob * noprime(ket(L, N), "Site")
  blob = blob * bra(L, N)
  localZ = norm(blob)
  L.X[N] /= sqrt(localZ)
  sqrt_localnorms![N] = sqrt(localZ)
  
  if choi
    for j in 1:N
      L.X[j] *= sqrt(2)
    end
    for j in 1:N
      sqrt_localnorms![j] /= sqrt(2)
    end
  end
  return L
end

function normalize!(ψ::MPS; localnorms! = [])
  normalize!(LPDO(ψ); sqrt_localnorms! = localnorms!)
  return ψ
end

"""
    MPO(L::LPDO)

Contract the purifier indices to get the MPO
`ρ = L.X L.X†`. This contraction is performed exactly,
in the future we will support approximate contraction.
"""
function ITensors.MPO(lpdo0::LPDO)
  lpdo = copy(lpdo0.X)
  noprime!(lpdo)
  N = length(lpdo)
  M = ITensor[]
  prime!(lpdo[1]; tags = "Site")
  prime!(lpdo[1]; tags = "Link")
  tmp = lpdo[1] * noprime(dag(lpdo[1])) 
  Cdn = combiner(commonind(tmp,lpdo[2]),commonind(tmp,lpdo[2])')
  push!(M, tmp * Cdn)

  for j in 2:N-1
    prime!(lpdo[j]; tags = "Site")
    prime!(lpdo[j]; tags = "Link")
    tmp = lpdo[j] * noprime(dag(lpdo[j]))
    Cup = Cdn
    Cdn = combiner(commonind(tmp,lpdo[j+1]),commonind(tmp,lpdo[j+1])')
    push!(M, tmp * Cup * Cdn)
  end
  prime!(lpdo[N]; tags = "Site")
  prime!(lpdo[N]; tags = "Link")
  tmp = lpdo[N] * noprime(dag(lpdo[N])) 
  Cup = Cdn
  push!(M, tmp * Cdn)
  rho = MPO(M)
  
  noprime!(lpdo)
  return rho
end

function HDF5.write(parent::Union{HDF5File,HDF5Group},
                    name::AbstractString,
                    L::LPDO)
  g = g_create(parent, name)
  attrs(g)["type"] = String(Symbol(typeof(L)))
  write(parent, "X", L.X)
end

function HDF5.read(parent::Union{HDF5File, HDF5Group},
                   name::AbstractString,
                   ::Type{LPDO{XT}}) where {XT}
  g = g_open(parent, name)
  X = read(g, "X", XT)
  return LPDO(X)
end
<|MERGE_RESOLUTION|>--- conflicted
+++ resolved
@@ -99,11 +99,7 @@
     blob = blob * noprime(ket(L, j), "Site")
     blob = blob * bra(L, j)
     localZ = norm(blob)
-<<<<<<< HEAD
-    blob /= (localZ)
-=======
     blob /= localZ
->>>>>>> 450230ff
     L.X[j] /= sqrt(localZ)
     sqrt_localnorms![j] = sqrt(localZ)
   end
