--- conflicted
+++ resolved
@@ -85,15 +85,9 @@
   apply(reverse(gate_tensors), M; kwargs...)
 
 runcircuit(M::ITensor,
-<<<<<<< HEAD
            gate_tensors::Vector{ <: ITensor};
            kwargs...) =
-  apply(reverse(gate_tensors)..., M; kwargs...)
-
-=======
-           gate_tensors::Vector{ <: ITensor}) =
   apply(reverse(gate_tensors), M)
->>>>>>> 6ba81f75
 
 """ Run a quantum circuit on the input state"""
 function runcircuit!(M::Union{MPS, MPO},
