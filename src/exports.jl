export 
# quantumgates.jl
  # Methods
  gate,

# circuits.jl
  appendlayer!,
  gatelayer,
  randomcircuit,

# lpdo.jl
  LPDO,
  logtr,
  tr,

# choi.jl,
  Choi,

# quantumcircuit.jl
  # Methods
  qubits,
  circuit,
  resetqubits!,
  buildcircuit,
  runcircuit,

# datagen.jl
  # Methods
  getsamples,
  randombases,

# randomstates,jl
  # Methods
  randomstate,
  randomprocess,

# quantumtomography,jl
  # Methods
  normalize!,
  tomography,

# distances.jl
  # Methods
  fidelity,
  fidelity_bound,
  frobenius_distance,

# optimizers/
  Optimizer,
  SGD,
  AdaGrad,
  AdaDelta,
  Adam,
  AdaMax,
<<<<<<< HEAD
  # Methods
  resetoptimizer!,
  #update!,
=======
>>>>>>> 44b27f2b

# observer.jl
  TomographyObserver,
  # Methods
  writeobserver,
  
# utils.jl
  # Methods
  savedata,
<<<<<<< HEAD
  loaddata,
  fullvector,
  fullmatrix
=======
  loaddata
 
>>>>>>> 44b27f2b
<|MERGE_RESOLUTION|>--- conflicted
+++ resolved
@@ -52,12 +52,8 @@
   AdaDelta,
   Adam,
   AdaMax,
-<<<<<<< HEAD
   # Methods
   resetoptimizer!,
-  #update!,
-=======
->>>>>>> 44b27f2b
 
 # observer.jl
   TomographyObserver,
@@ -67,11 +63,4 @@
 # utils.jl
   # Methods
   savedata,
-<<<<<<< HEAD
-  loaddata,
-  fullvector,
-  fullmatrix
-=======
-  loaddata
- 
->>>>>>> 44b27f2b
+  loaddata,