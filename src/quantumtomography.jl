--- conflicted
+++ resolved
@@ -59,11 +59,7 @@
 
   sites = [Index(d; tags="Site,n=$s") for s in 1:N]
   links = [Index(χ; tags="Link,l=$l") for l in 1:N-1]
-<<<<<<< HEAD
-  kraus = [Index(ξ; tags="Purifier,k=$s") for s in 1:N]
-=======
   kraus = [Index(ξ; tags="purifier,k=$s") for s in 1:N]
->>>>>>> ebbce630
 
   M = ITensor[]
   # Site 1 
@@ -86,19 +82,8 @@
 
 
 """
-<<<<<<< HEAD
-    function lognormalize!(M::Union{MPS,MPO})
-
-Normalize a MPS/LPDO and store local normalizations:
-
-- `Z = ⟨ψ|ψ⟩` for `ψ = M = MPS`
-- `Z = Tr(ρ)` for `ρ = M M†` , `M = LPDO` 
-"""
-function lognormalize!(M::Union{MPS,MPO})
-=======
     lognormalize!(L::LPDO)
     lognormalize!(M::MPS)
->>>>>>> ebbce630
 
 Normalize the MPS/LPDO and returns the log of the norm and a vector of the local norms of each site.
 """
@@ -135,10 +120,7 @@
   return logZ, localnorms
 end
 
-<<<<<<< HEAD
-=======
 lognormalize!(M::MPS) = lognormalize!(LPDO(M))
->>>>>>> ebbce630
 
 """
     function gradlogZ(M::Union{MPS,MPO};localnorm=nothing)
@@ -368,11 +350,7 @@
   
   kraus = Index[]
   for j in 1:N
-<<<<<<< HEAD
-    push!(kraus,firstind(lpdo[j],"Purifier"))
-=======
     push!(kraus,firstind(lpdo[j],"purifier"))
->>>>>>> ebbce630
   end
 
   ElT = eltype(lpdo[1])
@@ -758,7 +736,7 @@
 `F = ⟨ψ|ρ|ψ⟩`
 """
 function fidelity(ψ::MPS,ρ::MPO)
-  islpdo = any(x -> any(y -> hastags(y, "Purifier"), inds(x)), ρ)
+  islpdo = any(x -> any(y -> hastags(y, "purifier"), inds(x)), ρ)
   if islpdo 
     A = *(ρ,ψ,method="densitymatrix",cutoff=1e-10)
     log_F̃ = log(abs(inner(A,A)))
@@ -785,15 +763,15 @@
 `F(ρ,σ) = sqrt(trace[(ρ-σ)†(ρ-σ)])`
 """
 function frobenius_distance(ρ0::MPO,σ0::MPO)
-  islpdo_ρ = any(x -> any(y -> hastags(y, "Purifier"), inds(x)), ρ0)
-  islpdo_σ = any(x -> any(y -> hastags(y, "Purifier"), inds(x)), σ0)
+  islpdo_ρ = any(x -> any(y -> hastags(y, "purifier"), inds(x)), ρ0)
+  islpdo_σ = any(x -> any(y -> hastags(y, "purifier"), inds(x)), σ0)
  
   if islpdo_ρ & islpdo_σ
     ρ = copy(ρ0)
     σ = copy(σ0)
     # Normalize both LPDO to 1
-    lognormalize!(ρ)
-    lognormalize!(σ)
+    lognormalize!(LPDO(ρ))
+    lognormalize!(LPDO(σ))
     # Extract density operators MPO
     ρ′ = getdensityoperator(ρ)
     σ′ = getdensityoperator(σ)
@@ -803,7 +781,7 @@
   elseif islpdo_ρ & !islpdo_σ
     # Normalize the LPDO to 1
     ρ = copy(ρ0)
-    lognormalize!(ρ)
+    lognormalize!(LPDO(ρ))
     ρ′ = getdensityoperator(ρ)
     σ′ = σ0
     # Get the MPO normalization
@@ -813,7 +791,7 @@
   elseif !islpdo_ρ & islpdo_σ
     # Normalize the LPDO to 1
     σ = copy(σ0)
-    lognormalize!(σ)
+    lognormalize!(LPDO(σ))
     σ′ = getdensityoperator(σ)
     ρ′ = ρ0
     # Get the MPO normalization
