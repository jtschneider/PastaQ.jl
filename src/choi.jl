
struct Choi{MT <: Union{MPO, LPDO}}
  M::MT
end

Base.length(Λ::Choi) = length(Λ.M)

Base.copy(Λ::Choi) = Choi(copy(Λ.M))

function Base.getindex(Λ::Choi, args...)
  error("getindex(Λ::Choi, args...) is purposefully not implemented yet.")
end

function Base.setindex!(Λ::Choi, args...)
  error("setindex!(Λ::Choi, args...) is purposefully not implemented yet.")
end

<<<<<<< HEAD

function makeUnitary(C::Choi{LPDO{MPS}})
  ψ = C.M.X
  U = MPO(ITensor[copy(ψ[j]) for j in 1:length(ψ)])
  prime!(U,tags="Output")
  removetags!(U, "Input")
  removetags!(U, "Output")
  return U
end

function makeChoi(U0::MPO)
  M = MPS(ITensor[copy(U0[j]) for j in 1:length(U0)])
  addtags!(M, "Input", plev = 0, tags = "Qubit")
  addtags!(M, "Output", plev = 1, tags = "Qubit")
  noprime!(M)
  return Choi(LPDO(M,ts""))
end

function LinearAlgebra.normalize!(C::Choi{LPDO{MPO}}; sqrt_localnorms! = [])
  normalize!(C.M; sqrt_localnorms! = sqrt_localnorms!)
  return C
end

function LinearAlgebra.normalize!(C::Choi{LPDO{MPS}}; sqrt_localnorms! = [])
  normalize!(C.M.X; localnorms! = sqrt_localnorms!)
  return C
end
=======
#
# Linear algebra/distance measures
#

tr(Λ::Choi; kwargs...) = tr(Λ.M; kwargs...)

fidelity_bound(Λ1::Choi, Λ2::Choi) =
  fidelity_bound(Λ1.M, Λ2.M)
>>>>>>> 71356a96

function HDF5.write(parent::Union{HDF5File,HDF5Group},
                    name::AbstractString,
                    Λ::Choi)
  g = g_create(parent, name)
  attrs(g)["type"] = String(Symbol(typeof(Λ)))
  write(g, "M", Λ.M)
end

function HDF5.read(parent::Union{HDF5File, HDF5Group},
                   name::AbstractString,
                   ::Type{Choi{MT}}) where {MT}
  g = g_open(parent, name)
  M = read(g, "M", MT)
  return Choi(M)
end
<|MERGE_RESOLUTION|>--- conflicted
+++ resolved
@@ -14,8 +14,6 @@
 function Base.setindex!(Λ::Choi, args...)
   error("setindex!(Λ::Choi, args...) is purposefully not implemented yet.")
 end
-
-<<<<<<< HEAD
 
 function makeUnitary(C::Choi{LPDO{MPS}})
   ψ = C.M.X
@@ -43,7 +41,6 @@
   normalize!(C.M.X; localnorms! = sqrt_localnorms!)
   return C
 end
-=======
 #
 # Linear algebra/distance measures
 #
@@ -52,7 +49,6 @@
 
 fidelity_bound(Λ1::Choi, Λ2::Choi) =
   fidelity_bound(Λ1.M, Λ2.M)
->>>>>>> 71356a96
 
 function HDF5.write(parent::Union{HDF5File,HDF5Group},
                     name::AbstractString,
