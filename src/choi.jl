
struct Choi{MT <: Union{MPO, LPDO}}
  M::MT
end

Base.length(C::Choi) = length(C.M)

Base.copy(C::Choi) = Choi(copy(C.M))

function Base.getindex(C::Choi, args...)
  error("getindex(C::Choi, args...) is purposefully not implemented yet.")
end

function Base.setindex!(C::Choi, args...)
  error("setindex!(C::Choi, args...) is purposefully not implemented yet.")
end


function makeUnitary(C::Choi{LPDO{MPS}})
  ψ = C.M.X
  U = MPO(ITensor[copy(ψ[j]) for j in 1:length(ψ)])
  prime!(U,tags="Output")
  removetags!(U, "Input")
  removetags!(U, "Output")
  return U
end

function makeChoi(U0::MPO)
  M = MPS(ITensor[copy(U0[j]) for j in 1:length(U0)])
  addtags!(M, "Input", plev = 0, tags = "Qubit")
  addtags!(M, "Output", plev = 1, tags = "Qubit")
  noprime!(M)
  return Choi(LPDO(M,ts""))
end

function LinearAlgebra.normalize!(C::Choi{LPDO{MPO}}; sqrt_localnorms! = [])
  normalize!(C.M; sqrt_localnorms! = sqrt_localnorms!)
  return C
end

function LinearAlgebra.normalize!(C::Choi{LPDO{MPS}}; sqrt_localnorms! = [])
  normalize!(C.M.X; localnorms! = sqrt_localnorms!)
  return C
end

function HDF5.write(parent::Union{HDF5File,HDF5Group},
                    name::AbstractString,
                    C::Choi)
  g = g_create(parent, name)
  attrs(g)["type"] = String(Symbol(typeof(C)))
  write(g, "M", C.M)
end

function HDF5.read(parent::Union{HDF5File, HDF5Group},
                   name::AbstractString,
<<<<<<< HEAD
                   ::Type{Choi})
  g = g_open(parent,name)
  if read(attrs(g)["type"]) != "Choi"
    error("HDF5 group or file does not contain MPO data")
  end
  N = read(g, "length")
  rlim = read(g, "rlim")
  llim = read(g, "llim")
  v = [read(g,"MPO[$(i)]",ITensor) for i in 1:N]
  return Choi(MPO( v, llim, rlim))
end
=======
                   ::Type{Choi{MT}}) where {MT}
  g = g_open(parent, name)
  M = read(g, "M", MT)
  return Choi(M)
end
>>>>>>> 5c626ff7
<|MERGE_RESOLUTION|>--- conflicted
+++ resolved
@@ -53,22 +53,8 @@
 
 function HDF5.read(parent::Union{HDF5File, HDF5Group},
                    name::AbstractString,
-<<<<<<< HEAD
-                   ::Type{Choi})
-  g = g_open(parent,name)
-  if read(attrs(g)["type"]) != "Choi"
-    error("HDF5 group or file does not contain MPO data")
-  end
-  N = read(g, "length")
-  rlim = read(g, "rlim")
-  llim = read(g, "llim")
-  v = [read(g,"MPO[$(i)]",ITensor) for i in 1:N]
-  return Choi(MPO( v, llim, rlim))
-end
-=======
                    ::Type{Choi{MT}}) where {MT}
   g = g_open(parent, name)
   M = read(g, "M", MT)
   return Choi(M)
 end
->>>>>>> 5c626ff7
