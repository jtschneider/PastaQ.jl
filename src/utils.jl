--- conflicted
+++ resolved
@@ -9,26 +9,14 @@
   - `model`: MPS, MPO, or Choi
   - `output_path`: path to file
 """
-<<<<<<< HEAD
-function savedata(model::Union{MPS,MPO,LPDO},
-                  data::Array,
-=======
 function savedata(data::Array,
-                  model::Union{MPS,MPO,Choi},
->>>>>>> 39a1f3c7
+                  model::Union{MPS,MPO,LPDO},
                   output_path::String)
   # Make the path the file will sit in, if it doesn't exist
   mkpath(dirname(output_path))
   h5rewrite(output_path) do fout
     write(fout,"data",data)
-<<<<<<< HEAD
     write(fout,"model",model)
-=======
-    if model isa Choi
-      model = model.M
-    end
-    write(fout, "model", model)
->>>>>>> 39a1f3c7
   end
 end
 
@@ -46,14 +34,9 @@
   - `model`: MPS, MPO, or Choi
   - `output_path`: path to file
 """
-<<<<<<< HEAD
-function savedata(model::Union{MPO,Choi},
-                  data_in::Array,
-=======
 function savedata(data_in::Array,
->>>>>>> 39a1f3c7
                   data_out::Array,
-                  model::Union{MPS,MPO,Choi},
+                  model::Union{MPO,Choi},
                   output_path::String)
   # Make the path the file will sit in, if it doesn't exist
   mkpath(dirname(output_path))
@@ -80,13 +63,8 @@
   g = g_open(fin,"model")
   typestring = read(attrs(g)["type"])
   modeltype = eval(Meta.parse(typestring))
-<<<<<<< HEAD
-  model = read(fin,"model",modeltype)
-=======
-
   model = read(fin, "model", modeltype)
   
->>>>>>> 39a1f3c7
   if process
     data_in = read(fin,"data_in")
     data_out = read(fin,"data_out")
@@ -97,10 +75,6 @@
     close(fin)
     return data, model
   end
-<<<<<<< HEAD
-  close(fin)
-=======
->>>>>>> 39a1f3c7
 end
 
 """
