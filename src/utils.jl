function loadtrainingdataQST(input_path::String)
  data_file = h5open(input_path,"r")
  data = read(data_file,"data")
  data .= "state" .* data
  target = read(data_file,"psi",MPS)
  return data,target
end

function fullvector(M::MPS; reverse::Bool = true)
  s = siteinds(M)
  if reverse
    s = Base.reverse(s)
  end
  C = combiner(s...)
  Mvec = prod(M) * dag(C)
  return array(Mvec)
end

<<<<<<< HEAD
function fullmatrix(M::MPO)
  s = firstsiteinds(M; plev = 0)
  C = combiner(reverse(s)...)
=======
function fullmatrix(M::MPO; reverse::Bool = true)
  s = firstsiteinds(M; plev = 0)
  if reverse
    s = Base.reverse(s)
  end
  C = combiner(s...)
>>>>>>> e5c20667
  Mmat = prod(M) * dag(C) * C'
  c = combinedind(C)
  return array(permute(Mmat, c', c))
end
<<<<<<< HEAD

#function fullmatrix(mpo::MPO;order="reverse")
#  if length(mpo) == 1
#    return array(mpo[1])
#  else
#    N = length(mpo)
#    if order == "reverse"
#      matrix = mpo[N] * mpo[N-1]
#      Cb = combiner(inds(matrix,tags="n=$N",plev=1)[1],inds(matrix,tags="n=$(N-1)",plev=1)[1],tags="bra")      
#      Ck = combiner(inds(matrix,tags="n=$N",plev=0)[1],inds(matrix,tags="n=$(N-1)",plev=0)[1],tags="ket")      
#      matrix = matrix * Cb * Ck
#      for j in reverse(1:N-2)
#        matrix = matrix * mpo[j]
#        Cb = combiner(firstind(matrix,tags="bra"),inds(matrix,tags="n=$j",plev=1)[1],tags="bra")
#        Ck = combiner(firstind(matrix,tags="ket"),inds(matrix,tags="n=$j",plev=0)[1],tags="ket")
#        matrix = matrix * Cb * Ck
#      end
#    elseif order == "native"
#      matrix = mpo[1] * mpo[2]
#      Cb = combiner(inds(matrix,tags="n=1",plev=1)[1],inds(matrix,tags="n=2",plev=1)[1],tags="bra")
#      Ck = combiner(inds(matrix,tags="n=1",plev=0)[1],inds(matrix,tags="n=2",plev=0)[1],tags="ket")
#      matrix = matrix * Cb * Ck
#      for j in 3:N
#        matrix = matrix * mpo[j]
#        Cb = combiner(firstind(matrix,tags="bra"),inds(matrix,tags="n=$j",plev=1)[1],tags="bra")
#        Ck = combiner(firstind(matrix,tags="ket"),inds(matrix,tags="n=$j",plev=0)[1],tags="ket")
#        matrix = matrix * Cb * Ck
#      end
#    end
#    return array(matrix)
#  end
#end

#function fullmatrix(tensor::ITensor;order="reverse")
#  N = Int(length(inds(tensor))/2)
#  if ( N == 1)
#    return array(tensor)
#  else
#    indices = inds(tensor,plev=0)
#    if order == "reverse"
#      Cb = combiner(prime(indices[N]),prime(indices[N-1]),tags="bra")
#      Ck = combiner(indices[N],indices[N-1],tags="ket")
#      matrix = tensor * Cb * Ck
#      for j in reverse(1:N-2)
#        Cb = combiner(firstind(matrix,tags="bra"),prime(indices[j]))
#        Ck = combiner(firstind(matrix,tags="ket"),indices[j])
#        matrix = tensor * Cb * Ck
#      end
#    elseif order == "native"
#      Cb = combiner(prime(indices[1]),prime(indices[2]),tags="bra")
#      Ck = combiner(indices[1],indices[2],tags="ket")
#      matrix = tensor * Cb * Ck
#      for j in 3:N
#        Cb = combiner(firstind(matrix,tags="bra"),prime(indices[j]))
#        Ck = combiner(firstind(matrix,tags="ket"),indices[j])
#        matrix = tensor * Cb * Ck
#      end
#    end
#    return array(matrix)
#  end
#end

=======
>>>>>>> e5c20667
<|MERGE_RESOLUTION|>--- conflicted
+++ resolved
@@ -16,84 +16,13 @@
   return array(Mvec)
 end
 
-<<<<<<< HEAD
-function fullmatrix(M::MPO)
-  s = firstsiteinds(M; plev = 0)
-  C = combiner(reverse(s)...)
-=======
 function fullmatrix(M::MPO; reverse::Bool = true)
   s = firstsiteinds(M; plev = 0)
   if reverse
     s = Base.reverse(s)
   end
   C = combiner(s...)
->>>>>>> e5c20667
   Mmat = prod(M) * dag(C) * C'
   c = combinedind(C)
   return array(permute(Mmat, c', c))
 end
-<<<<<<< HEAD
-
-#function fullmatrix(mpo::MPO;order="reverse")
-#  if length(mpo) == 1
-#    return array(mpo[1])
-#  else
-#    N = length(mpo)
-#    if order == "reverse"
-#      matrix = mpo[N] * mpo[N-1]
-#      Cb = combiner(inds(matrix,tags="n=$N",plev=1)[1],inds(matrix,tags="n=$(N-1)",plev=1)[1],tags="bra")      
-#      Ck = combiner(inds(matrix,tags="n=$N",plev=0)[1],inds(matrix,tags="n=$(N-1)",plev=0)[1],tags="ket")      
-#      matrix = matrix * Cb * Ck
-#      for j in reverse(1:N-2)
-#        matrix = matrix * mpo[j]
-#        Cb = combiner(firstind(matrix,tags="bra"),inds(matrix,tags="n=$j",plev=1)[1],tags="bra")
-#        Ck = combiner(firstind(matrix,tags="ket"),inds(matrix,tags="n=$j",plev=0)[1],tags="ket")
-#        matrix = matrix * Cb * Ck
-#      end
-#    elseif order == "native"
-#      matrix = mpo[1] * mpo[2]
-#      Cb = combiner(inds(matrix,tags="n=1",plev=1)[1],inds(matrix,tags="n=2",plev=1)[1],tags="bra")
-#      Ck = combiner(inds(matrix,tags="n=1",plev=0)[1],inds(matrix,tags="n=2",plev=0)[1],tags="ket")
-#      matrix = matrix * Cb * Ck
-#      for j in 3:N
-#        matrix = matrix * mpo[j]
-#        Cb = combiner(firstind(matrix,tags="bra"),inds(matrix,tags="n=$j",plev=1)[1],tags="bra")
-#        Ck = combiner(firstind(matrix,tags="ket"),inds(matrix,tags="n=$j",plev=0)[1],tags="ket")
-#        matrix = matrix * Cb * Ck
-#      end
-#    end
-#    return array(matrix)
-#  end
-#end
-
-#function fullmatrix(tensor::ITensor;order="reverse")
-#  N = Int(length(inds(tensor))/2)
-#  if ( N == 1)
-#    return array(tensor)
-#  else
-#    indices = inds(tensor,plev=0)
-#    if order == "reverse"
-#      Cb = combiner(prime(indices[N]),prime(indices[N-1]),tags="bra")
-#      Ck = combiner(indices[N],indices[N-1],tags="ket")
-#      matrix = tensor * Cb * Ck
-#      for j in reverse(1:N-2)
-#        Cb = combiner(firstind(matrix,tags="bra"),prime(indices[j]))
-#        Ck = combiner(firstind(matrix,tags="ket"),indices[j])
-#        matrix = tensor * Cb * Ck
-#      end
-#    elseif order == "native"
-#      Cb = combiner(prime(indices[1]),prime(indices[2]),tags="bra")
-#      Ck = combiner(indices[1],indices[2],tags="ket")
-#      matrix = tensor * Cb * Ck
-#      for j in 3:N
-#        Cb = combiner(firstind(matrix,tags="bra"),prime(indices[j]))
-#        Ck = combiner(firstind(matrix,tags="ket"),indices[j])
-#        matrix = tensor * Cb * Ck
-#      end
-#    end
-#    return array(matrix)
-#  end
-#end
-
-=======
->>>>>>> e5c20667
