function getsites(g) 
  x = filter(x -> x isa Tuple, g)
  isempty(x) && return x
  return only(x)
end

sort_gates_by(g) = 
  TupleTools.sort(getsites(g))

function sort_gates_lt(g1, g2)
  if length(g1) ≠ length(g2)
    return length(g1) > length(g2)
  end
  return g1 < g2
end

sort_gates(gates) = 
  sort(gates; by=sort_gates_by, lt=sort_gates_lt)


function trotter1(H::OpSum, δτ::Number)
  onequbitgates = Tuple[]
  multiqubitgates = Tuple[]
  
  n = 1
  for k in 1:length(H)
    coupling = ITensors.coef(H[k])
    O = ITensors.ops(H[k])
    length(O) > 1 && error("only a single operator allowed per term")
    localop = ITensors.name(O[1])
    support = ITensors.sites(O[1])
    params = ITensors.params(O[1])

    # single-qubit gate
    if length(support) == 1
      g = (localop, support[1], (params..., f = x -> exp(-δτ * coupling * x),)) 
      push!(onequbitgates, g)
      n = support[1] ≥ n ? support[1] : n
    # multi-qubit gate
    else
      g = (localop, support, (params..., f = x -> exp(-δτ * coupling * x),)) 
      push!(multiqubitgates, g)
      n = maximum(support) ≥ n ? maximum(support) : n
    end
  end
  
  sorted_multi_qubit = sort_gates(multiqubitgates)
  sorted_one_qubit = onequbitgates[sortperm([s[2] for s in onequbitgates])]
  
  # TODO: simplify this unison sorting loop
  tebd1 = Tuple[]
  g1_counter = 1; nmq = length(sorted_multi_qubit)
  gm_counter = 1; n1q = length(onequbitgates)
  for j in 1:n
    while (gm_counter ≤ nmq) && any(sorted_multi_qubit[gm_counter][2] .== j)
      push!(tebd1, sorted_multi_qubit[gm_counter])
      gm_counter += 1
    end
    while (g1_counter ≤ n1q) && any(sorted_one_qubit[g1_counter][2] .== j)
      push!(tebd1, sorted_one_qubit[g1_counter])
      g1_counter += 1
    end
  end
  #tebd1 = vcat(sorted_multi_qubit, sorted_one_qubit)
  return tebd1
end



"""
    trotter2(H::OpSum; δt::Float64=0.1, δτ=im*δt)

Generate a single layer of gates for one step of 2nd order TEBD.
"""
function trotter2(H::OpSum, δτ::Number)
  tebd1 = trotter1(H, δτ/2)
  tebd2 = copy(tebd1)
  append!(tebd2, reverse(tebd1))
  return tebd2
end

function trotter4(H::OpSum, δτ::Number)
  δτ1 = δτ / (4 - 4^(1/3)) 
  δτ2 = δτ - 4 * δτ1
  
  tebd2_δ1 = trotter2(H, δτ1)
  tebd2_δ2 = trotter2(H, δτ2)
  
  tebd4 = vcat(tebd2_δ1,tebd2_δ1)
  append!(tebd4, tebd2_δ2)
  append!(tebd4, vcat(tebd2_δ1,tebd2_δ1))
  return tebd4
end

"""
    trotterlayer(H::OpSum; order::Int = 2, kwargs...) 

Generate a single layer of gates for one step of TEBD.
"""
function trotterlayer(H::OpSum, δτ::Number; order::Int = 2)
  order == 1 && return trotter1(H, δτ) 
  order == 2 && return trotter2(H, δτ) 
  error("Automated Trotter circuits with order > 2 not yet implemented")
  # TODO: understand weird behaviour of trotter4
  #order == 4 && return trotter4(H, δτ) 
  #error("Automated Trotter circuits with order > 2 not yet implemented")
end


trottercircuit(H; kwargs...) = 
  _trottercircuit(H, get_times(;kwargs...); kwargs...)

function _trottercircuit(H::Vector{<:OpSum}, τs::Vector; order::Int = 2, layered::Bool = true, kwargs...)
<<<<<<< HEAD
  #if τs isa Vector{<:Complex}
  #  println("Running real-time evolution from t = $(imag(τs[1])) to t = $(imag(τs[end]))") 
  #else
  #  println("Running imaginary-time evolution from τ = im*$(τs[1]) to τ = im*$(τs[end])") 
  #end
  #@assert length(H) == (length(τs) -1)
=======
  @assert length(H) == (length(τs) -1) || length(H) == length(τs)
>>>>>>> b0899ba8
  δτs = diff(τs)
  circuit = [trotterlayer(H[t], δτs[t]; order = order) for t in 1:length(δτs)] 
  layered && return circuit
  return vcat(circuit...)
end

_trottercircuit(H::OpSum, τs::Vector; kwargs...) = 
  _trottercircuit(repeat([H], length(τs)-1), τs; kwargs...) 

get_times(; δt=nothing, δτ=nothing, t=nothing, τ=nothing, ts=nothing, τs=nothing, kwargs...) = get_times(δt, δτ, t, τ, ts, τs)


get_times(δt::Nothing, δτ::Nothing, t::Nothing, τ::Nothing, ts::Vector,  τs::Nothing)   = im .* ts 
get_times(δt::Nothing, δτ::Nothing, t::Nothing, τ::Nothing, ts::Nothing, τs::Vector)    = τs 

function get_times(δt::Nothing, δτ::Number, t::Nothing, τ::Number, ts::Nothing, τs::Nothing)
  depth = abs(τ / δτ)
  (depth-Int(floor(depth)) > 1e-5) && @warn "Incommensurate Trotter step!"
  return collect(0.0:δτ:τ) 
end

get_times(δt::Number, δτ::Nothing, t::Number, τ::Nothing, ts::Nothing, τs::Nothing) =
  im .* get_times(δτ, δt, τ, t, ts, τs)

get_times(δt::Nothing, δτ::Nothing, t::Nothing, τ::Nothing, ts::AbstractRange, τs::Nothing)       = 
  get_times(δt, δτ, t, τ, collect(ts), τs) 

get_times(δt::Nothing, δτ::Nothing, t::Nothing, τ::Nothing, ts::Nothing,       τs::AbstractRange) = 
  get_times(δt, δτ, t, τ, ts, collect(τs))


get_times(δt::Number,  δτ::Nothing, t::Nothing, τ::Nothing, ts::Nothing, τs::Nothing)   =
  error("Total time `t` not set.")

get_times(δt::Nothing, δτ::Number,  t::Nothing, τ::Nothing, ts::Nothing, τs::Nothing)   =
  error("Total imaginary time `τ` not set")

get_times(δt::Nothing,  δτ::Nothing, t::Number, τ::Nothing, ts::Nothing, τs::Nothing)   =
  error("Trotter step `δt` not set.")

get_times(δt::Nothing,  δτ::Nothing, t::Nothing, τ::Number, ts::Nothing, τs::Nothing)   =
  error("Imaginary Trotter step `δτ` not set.")


#get_times(; δt=nothing, δτ=nothing, t=nothing, τ=nothing, ts=nothing, τs=nothing, kwargs...) = get_times(δt, δτ, t, τ, ts, τs)
#
#get_times(δt::Number,  δτ::Nothing, t::Nothing, τ::Nothing, ts::Nothing, τs::Nothing)   = im * δt 
#get_times(δt::Nothing, δτ::Number,  t::Nothing, τ::Nothing, ts::Nothing, τs::Nothing)   = δτ  
#get_times(δt::Nothing, δτ::Nothing, t::Nothing, τ::Nothing, ts::Vector,  τs::Nothing)   = im .* ts 
#get_times(δt::Nothing, δτ::Nothing, t::Nothing, τ::Nothing, ts::Nothing, τs::Vector)    = τs 
#
#function get_times(δt::Nothing, δτ::Number, t::Nothing, τ::Number, ts::Nothing, τs::Nothing)
#  depth = abs(τ / δτ)
#  (depth-Int(floor(depth)) > 1e-5) && @warn "Incommensurate Trotter step!"
#  return collect(0.0:δτ:τ) 
#end
#
#get_times(δt::Number, δτ::Nothing, t::Number, τ::Nothing, ts::Nothing, τs::Nothing) =
#  im .* get_times(δτ, δt, τ, t, ts, τs)
#
#get_times(δt::Nothing, δτ::Nothing, t::Nothing, τ::Nothing, ts::AbstractRange, τs::Nothing)       = get_times(δt, δτ, t, τ, collect(ts), τs) 
#get_times(δt::Nothing, δτ::Nothing, t::Nothing, τ::Nothing, ts::Nothing,       τs::AbstractRange) = get_times(δt, δτ, t, τ, ts, collect(τs))
#
#  <|MERGE_RESOLUTION|>--- conflicted
+++ resolved
@@ -111,16 +111,7 @@
   _trottercircuit(H, get_times(;kwargs...); kwargs...)
 
 function _trottercircuit(H::Vector{<:OpSum}, τs::Vector; order::Int = 2, layered::Bool = true, kwargs...)
-<<<<<<< HEAD
-  #if τs isa Vector{<:Complex}
-  #  println("Running real-time evolution from t = $(imag(τs[1])) to t = $(imag(τs[end]))") 
-  #else
-  #  println("Running imaginary-time evolution from τ = im*$(τs[1]) to τ = im*$(τs[end])") 
-  #end
-  #@assert length(H) == (length(τs) -1)
-=======
   @assert length(H) == (length(τs) -1) || length(H) == length(τs)
->>>>>>> b0899ba8
   δτs = diff(τs)
   circuit = [trotterlayer(H[t], δτs[t]; order = order) for t in 1:length(δτs)] 
   layered && return circuit
@@ -163,25 +154,3 @@
 
 get_times(δt::Nothing,  δτ::Nothing, t::Nothing, τ::Number, ts::Nothing, τs::Nothing)   =
   error("Imaginary Trotter step `δτ` not set.")
-
-
-#get_times(; δt=nothing, δτ=nothing, t=nothing, τ=nothing, ts=nothing, τs=nothing, kwargs...) = get_times(δt, δτ, t, τ, ts, τs)
-#
-#get_times(δt::Number,  δτ::Nothing, t::Nothing, τ::Nothing, ts::Nothing, τs::Nothing)   = im * δt 
-#get_times(δt::Nothing, δτ::Number,  t::Nothing, τ::Nothing, ts::Nothing, τs::Nothing)   = δτ  
-#get_times(δt::Nothing, δτ::Nothing, t::Nothing, τ::Nothing, ts::Vector,  τs::Nothing)   = im .* ts 
-#get_times(δt::Nothing, δτ::Nothing, t::Nothing, τ::Nothing, ts::Nothing, τs::Vector)    = τs 
-#
-#function get_times(δt::Nothing, δτ::Number, t::Nothing, τ::Number, ts::Nothing, τs::Nothing)
-#  depth = abs(τ / δτ)
-#  (depth-Int(floor(depth)) > 1e-5) && @warn "Incommensurate Trotter step!"
-#  return collect(0.0:δτ:τ) 
-#end
-#
-#get_times(δt::Number, δτ::Nothing, t::Number, τ::Nothing, ts::Nothing, τs::Nothing) =
-#  im .* get_times(δτ, δt, τ, t, ts, τs)
-#
-#get_times(δt::Nothing, δτ::Nothing, t::Nothing, τ::Nothing, ts::AbstractRange, τs::Nothing)       = get_times(δt, δτ, t, τ, collect(ts), τs) 
-#get_times(δt::Nothing, δτ::Nothing, t::Nothing, τ::Nothing, ts::Nothing,       τs::AbstractRange) = get_times(δt, δτ, t, τ, ts, collect(τs))
-#
-#  