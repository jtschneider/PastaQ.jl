
"""
    randombases(N::Int,nshots::Int;
                localbasis::Array=["X","Y","Z"],
                ndistinctbases=nothing)

Generate `nshots` measurement bases. By default, each
local basis is randomly selected between `["X","Y","Z"]`, with
`"Z"` being the default basis where the quantum state is written.
If `numbases` is provided, the output consist of `ndistinctbases`
different measurement basis, each being repeated `nshots÷ndistinctbases`
times.
"""
function randombases(N::Int,numshots::Int;
                     localbasis::Array=["X","Y","Z"],
                     ndistinctbases=nothing)
  # One shot per basis
  if isnothing(ndistinctbases)
    bases = rand(localbasis,numshots,N)
  # Some number of shots per basis
  else
    @assert(numshots%ndistinctbases ==0)
    shotsperbasis = numshots÷ndistinctbases
    bases = repeat(rand(localbasis,1,N),shotsperbasis)
    for n in 1:ndistinctbases-1
      newbases = repeat(rand(localbasis,1,N),shotsperbasis)
      bases = vcat(bases,newbases)
    end
  end
  return bases
end


"""
    measurementgates(basis::Array)

Given as input a measurement basis, returns the corresponding
gate data structure. If the basis is `"Z"`, no action is required.
If not, a quantum gate corresponding to the given basis rotation
is added to the list.

Example:
  basis = ["X","Z","Z","Y"]
  -> gate_list = [("measX", 1),
                  ("measY", 4)]
"""
function measurementgates(basis::Array)
  gate_list = Tuple[]
  for j in 1:length(basis)
    if (basis[j]!= "Z")
      push!(gate_list,("meas$(basis[j])", j))
    end
  end
  return gate_list
end


"""
    randompreparations(N::Int,nshots::Int;
                       states::Array=["X+","X-","Y+","Y-","Z+","Z-"],
                       ndistinctstates=nothing)

Generate `nshots` input states to a quantum circuit. By default, each
single-qubit state is randomly selected between the 6 eigenstates of
the Pauli matrices, `["X+","X-","Y+","Y-","Z+","Z-"]`.
If `ndistinctstates` is provided, the output consist of `numprep`
different input states, each being repeated `nshots÷ndistinctstates`
times.
"""
function randompreparations(N::Int,nshots::Int;
                            inputstates::Array=["X+","X-","Y+","Y-","Z+","Z-"],
                            ndistinctstates=nothing)
  # One shot per basis
  if isnothing(ndistinctstates)
    preparations = rand(inputstates,nshots,N)
  else
    @assert(nshots%ndistinctstates == 0 )
    shotsperstate = nshots÷ndistinctstates
    preparations = repeat(rand(inputstates,1,N),shotsperstate)
    for n in 1:ndistinctstates-1
      newstates = repeat(rand(inputstates,1,N),shotsperstate)
      preparations = vcat(preparations,newstates)
    end
  end
  return preparations
end


"""
    preparationgates(prep::Array)

Given as input a prepared input state, returns the corresponding
gate data structure. If the state is `"Z+"`, no action is required.
If not, a quantum gate for state preparation is added to the list.

Example:
prep = ["X+","Z+","Z+","Y+"]
-> gate_list = [("prepX+", 1),
                ("prepY+", 4)]
"""
function preparationgates(prep::Array)
  gate_list = Tuple[]
  for j in 1:length(prep)
    if (prep[j]!= "Z+")
      gatename = "prep$(prep[j])"
      push!(gate_list, (gatename, j))
    end
  end
  return gate_list
end


"""
    getsamples!(M::Union{MPS,MPO},nshots::Int)

Perform a projective measurement of a wavefunction 
`|ψ⟩` or density operator `ρ`. The measurement consist of
a binary vector `σ = (σ₁,σ₂,…)`, drawn from the probabilty
distribution:
- P(σ) = |⟨σ|ψ⟩|² : if `M = ψ is MPS`
- P(σ) = ⟨σ|ρ|σ⟩  : if `M = ρ is MPO`
"""
function getsamples!(M::Union{MPS,MPO};kwargs...)
  p1given0 = get(kwargs,:p1given0,nothing) 
  p0given1 = get(kwargs,:p0given1,nothing) 
  orthogonalize!(M,1)
  measurement = sample(M)
  measurement .-= 1
  if !isnothing(p1given0) | !isnothing(p0given1)
    p1given0 = (isnothing(p1given0) ? 0.0 : p1given0)
    p0given1 = (isnothing(p0given1) ? 0.0 : p0given1)
    readouterror!(measurement,p1given0,p0given1)
  end
  return measurement
end

"""
    getsamples!(M::Union{MPS,MPO},nshots::Int)

Perform `nshots` projective measurements on a wavefunction 
`|ψ⟩` or density operator `ρ`. 
"""
function getsamples!(M::Union{MPS,MPO},nshots::Int; kwargs...)
  measurements = Matrix{Int64}(undef, nshots, length(M))
  for n in 1:nshots
    measurements[n,:] = getsamples!(M;kwargs...)
  end
  return measurements
end


"""
    readouterror!(measurement::Array;probs::Array=[0.0,0.0])

Add readout error to a single measurement

# Arguments:
  - `measurement`: bit string of projective measurement outcome
  - `p1given0`: readout error probability 0 -> 1
  - `p0given1`: readout error probability 1 -> 0
"""
function readouterror!(measurement::Array,p1given0::Float64,p0given1::Float64)
  for j in 1:size(measurement)[1]
    if measurement[j] == 0
      measurement[j] = StatsBase.sample([0,1],Weights([1-p1given0,p1given0]))
    else
      measurement[j] = StatsBase.sample([0,1],Weights([p0given1,1-p0given1]))
    end
  end
  return measurement
end


"""
MEASUREMENT IN MULTIPLE BASES
"""

"""
    getsamples(M::Union{MPS,MPO},bases::Array)
Generate a dataset of `nshots` measurements acccording to a set
of input `bases`. For a single measurement, tf `Û` is the depth-1 
local circuit rotating each qubit, the  data-point `σ = (σ₁,σ₂,…)
is drawn from the probability distribution:
- P(σ) = |⟨σ|Û|ψ⟩|²   : if M = ψ is MPS
- P(σ) = <σ|Û ρ Û†|σ⟩ : if M = ρ is MPO   
"""
function getsamples(M0::Union{MPS,MPO}, bases::Array; kwargs...)
  @assert length(M0) == size(bases)[2]
  data = Matrix{String}(undef, size(bases)[1],length(M0))
  for n in 1:size(bases)[1]
    meas_gates = measurementgates(bases[n,:])
    M = runcircuit(M0,meas_gates)
    measurement = getsamples!(M;kwargs...)
    data[n,:] = convertdatapoint(measurement,bases[n,:])
  end
  return data 
end


"""
QUANTUM PROCESS TOMOGRAPHY
"""

""" 
    getsamples(M0::Union{MPS,MPO},
                 gate_tensors::Vector{<:ITensor},
                 prep::Array,basis::Array;
                 cutoff::Float64=1e-15,maxdim::Int64=10000,
                 kwargs...)

Generate a single data-point for quantum process tomography, 
consisting of an input state (a product state of single-qubit
Pauli eigenstates) and an output state measured after a given
basis rotation is performed at the output of a quantum channel.

# Arguments:
 - `M0`: reference input state (to avoid re-compiling the circuit)
 - `gate_tensors`: tensors for the channel (unitary or noisy)
 - `prep`: a prepared input state (e.g. `["X+","Z-","Y+","X-"]`)
 - `basis`: a measuremement basis (e.g. `["Z","Z","Y","X"])
"""
# Generate a single data point for process tomography
function getsamples(M0::Union{MPS,MPO},
                    gate_tensors::Vector{<:ITensor},
                    prep::Array, basis::Array;
                    cutoff::Float64 = 1e-15,
                    maxdim::Int64 = 10000,
                    kwargs...)
  # Generate preparation/measurement gates
  prep_gates = preparationgates(prep)
  meas_gates = measurementgates(basis)
  # Prepare quantum state
  M_in  = runcircuit(M0, prep_gates)
  # Apply the quantum channel
  M_out = runcircuit(M_in, gate_tensors,
                     cutoff = cutoff, maxdim = maxdim) 
  # Apply basis rotation
  M_meas = runcircuit(M_out, meas_gates)
  # Measure
  measurement = getsamples!(M_meas; kwargs...)
  
  return convertdatapoint(measurement, basis)
end


"""
    projectchoi(Λ0::Choi{MPO}, prep::Array)

Project the Choi matrix (MPO only for now) input indices into a state `prep` 
made out of single-qubit Pauli eigenstates (e.g. `|ϕ⟩ =|+⟩⊗|0⟩⊗|r⟩⊗…).
The resulting MPO describes the quantum state obtained by applying
the quantum channel underlying the Choi matrix to `|ϕ⟩`.
"""
function projectchoi(Λ0::Choi{MPO}, prep::Array)
  Λ = copy(Λ0)
  choi = Λ.M
  state = "state" .* copy(prep) 
  s = firstsiteinds(choi, tags="Input")
  
  for j in 1:length(choi)
    # No conjugate on the gate (transpose input!)
    choi[j] = choi[j] * dag(gate(state[j],s[j]))
    choi[j] = choi[j] * prime(gate(state[j],s[j]))
  end
  return choi
end


"""
    projectunitary(U0::MPO,prep::Array)

Project the unitary circuit (MPO) into a state `prep` 
made out of single-qubit Pauli eigenstates (e.g. `|ϕ⟩ =|+⟩⊗|0⟩⊗|r⟩⊗…).
The resulting MPS describes the quantum state obtained by applying
the quantum circuit to `|ϕ⟩`.
"""
function projectunitary(U::MPO,prep::Array)
  state = "state" .* copy(prep) 
  M = ITensor[]
  s = firstsiteinds(U)
  for j in 1:length(U)
    push!(M,U[j] * gate(state[j],s[j]))
  end
  return noprime!(MPS(M))
end


"""
    getsamples(N::Int64, gates::Vector{<:Tuple}, nshots::Int64;     
               noise = nothing,
               process::Bool = false,              
               build_process::Bool = false,
               localbasis::Array = ["X","Y","Z"],                   
               inputstates::Array = ["X+","X-","Y+","Y-","Z+","Z-"],
               ndistinctbases = nothing,
               ndistinctstates = nothing,
               cutoff::Float64 = 1e-15,
               maxdim::Int64 = 10000,         
               kwargs...)                                         

Generate `nshots` data-point for quantum state tomography or quantum process tomography for a 
quantum channel corresponding to a set of quantum `gates` and a `noise` model. 

# Arguments:
  - `gates`: a set of quantum gates
  - `noise`: apply a noise model after each quantum gate in the circuit
  - `process`: if false, generate data for state tomography, where the state is defined by the gates applied to the state `|0,0,...,⟩`. If true, generate data for process tomography.
  - `build_process`: if true, generate data by building the full unitary circuit or Choi matrix, and then sampling from that unitary circuit or Choi matrix (as opposed to running the circuit many times on different initial states). It is only used if `process = true`.
  - `inputstates`: a set of input states (e.g. `["X+","X-","Y+","Y-","Z+","Z-"]`)   
  - `localbasis`: set of basis used (e.g. `["X","Y","Z"])
"""
<<<<<<< HEAD
function getsamples(N::Int64,gates::Vector{<:Tuple},nshots::Int64;
                      noise=nothing,return_state::Bool=false,
                      build_process::Bool=true,process::Bool=false,
                      localbasis::Array=["X","Y","Z"],
                      inputstates::Array=["X+","X-","Y+","Y-","Z+","Z-"],
                      n_distinctbases = nothing,n_distinctstates=nothing,
                      cutoff::Float64=1e-15,maxdim::Int64=10000,
                      p1given0=nothing,p0given1=nothing,
                      kwargs...)
=======
function getsamples(N::Int64, gates::Vector{<:Tuple}, nshots::Int64;
                    noise = nothing,
                    build_process::Bool = true,
                    process::Bool = false,
                    localbasis::Array = ["X","Y","Z"],
                    inputstates::Array = ["X+","X-","Y+","Y-","Z+","Z-"],
                    ndistinctbases = nothing,
                    ndistinctstates = nothing,
                    cutoff::Float64 = 1e-15,
                    maxdim::Int64 = 10000,
                    readout_errors = nothing, kwargs...)
>>>>>>> 39a1f3c7
  
  data = Matrix{String}(undef, nshots,N)
  bases = randombases(N, nshots;
                      localbasis = localbasis,
                      ndistinctbases = ndistinctbases)
  if !process
    # Apply the quantum channel
<<<<<<< HEAD
    M = runcircuit(N,gates;process=false,noise=noise,
                   cutoff=cutoff,maxdim=maxdim,kwargs...)
    data = getsamples(M,bases;p1given0=p1given0,p0given1=p0given1)
    return (return_state ? (M,data) : data)
=======
    M = runcircuit(N, gates; process = false, noise = noise,
                   cutoff = cutoff, maxdim = maxdim, kwargs...)
    data = getsamples(M,bases;readout_errors=readout_errors)
    return data, M
>>>>>>> 39a1f3c7
  else
    # Generate a set of prepared input state to the channel
    preps = randompreparations(N,nshots,inputstates=inputstates,
                               ndistinctstates = ndistinctstates)
    # Generate data using circuit MPO (noiseless) or Choi matrix (noisy)
    if build_process
      # Get unitary MPO / Choi matrix
      M = runcircuit(N,gates;process=true,noise=noise, cutoff=cutoff,maxdim=maxdim,kwargs...)
      for n in 1:nshots
        M′= (isnothing(noise) ? projectunitary(M,preps[n,:]) : projectchoi(M,preps[n,:]))
        meas_gates = measurementgates(bases[n,:])
        M_meas = runcircuit(M′,meas_gates)
        measurement = getsamples!(M_meas;p1given0=p1given0,p0given1=p0given1)
        data[n,:] =  convertdatapoint(measurement,bases[n,:])
      end
      return preps, data, M
    
    # Generate data with full state evolution
    else
      # Initialize state and indices
      ψ0 = qubits(N)
      # Pre-compile quantum channel
      gate_tensors = buildcircuit(ψ0, gates; noise=noise, kwargs...)
      for n in 1:nshots
<<<<<<< HEAD
        data[n,:] = getsamples(ψ0,gate_tensors,preps[n,:],bases[n,:];
                                noise=noise,choi=false,maxdim=maxdim,cutoff=cutoff, 
                                p1given0=p1given0,p0given1=p0given1,
                                kwargs...)
=======
        data[n,:] = getsamples(ψ0, gate_tensors, preps[n,:], bases[n,:];
                               noise = noise, cutoff = cutoff,
                               build_process = false, # TODO: is this needed?
                               maxdim = maxdim, readout_errors = readout_errors,
                               kwargs...)
>>>>>>> 39a1f3c7
      end
      return preps, data
    end
  end
end


"""
    convertdatapoint(datapoint::Array,basis::Array;state::Bool=false)

Convert a data point from (sample,basis) -> data
Ex: (0,1,0,0) (X,Z,Y,X) -> (X+,Z-,Y+,X+)
"""
function convertdatapoint(datapoint::Array, basis::Array;
                          state::Bool=false)
  newdata = []
  # TODO: simplify with:
  # if state
  #   basis = "state" .* basis
  # end
  # if datapoint[j] == 0
  #   newdata[j] = basis[j] * "+"
  # elseif datapoint[j] == 1
  #   newdata[j] = basis[j] * "-"
  # end
  for j in 1:length(datapoint)
    if basis[j] == "X"
      if datapoint[j] == 0
        dat = (state ? "stateX+" : "X+")
        push!(newdata,dat)
      else
        dat = (state ? "stateX-" : "X-")
        push!(newdata,dat)
      end
    elseif basis[j] == "Y"
      if datapoint[j] == 0
        dat = (state ? "stateY+" : "Y+")
        push!(newdata,dat)
      else
        dat = (state ? "stateY-" : "Y-")
        push!(newdata,dat)
      end
    elseif basis[j] == "Z"
      if datapoint[j] == 0
        dat = (state ? "stateZ+" : "Z+")
        push!(newdata,dat)
      else
        dat = (state ? "stateZ-" : "Z-")
        push!(newdata,dat)
      end
    end
  end
  return newdata
end

function convertdatapoints(datapoints::Array,
                           bases::Array;
                           state::Bool=false)
  newdata = Matrix{String}(undef, size(datapoints)[1],size(datapoints)[2]) 
  
  for n in 1:size(datapoints)[1]
    newdata[n,:] = convertdatapoint(datapoints[n,:],bases[n,:],state=state)
  end
  return newdata
end
<|MERGE_RESOLUTION|>--- conflicted
+++ resolved
@@ -309,17 +309,6 @@
   - `inputstates`: a set of input states (e.g. `["X+","X-","Y+","Y-","Z+","Z-"]`)   
   - `localbasis`: set of basis used (e.g. `["X","Y","Z"])
 """
-<<<<<<< HEAD
-function getsamples(N::Int64,gates::Vector{<:Tuple},nshots::Int64;
-                      noise=nothing,return_state::Bool=false,
-                      build_process::Bool=true,process::Bool=false,
-                      localbasis::Array=["X","Y","Z"],
-                      inputstates::Array=["X+","X-","Y+","Y-","Z+","Z-"],
-                      n_distinctbases = nothing,n_distinctstates=nothing,
-                      cutoff::Float64=1e-15,maxdim::Int64=10000,
-                      p1given0=nothing,p0given1=nothing,
-                      kwargs...)
-=======
 function getsamples(N::Int64, gates::Vector{<:Tuple}, nshots::Int64;
                     noise = nothing,
                     build_process::Bool = true,
@@ -330,8 +319,9 @@
                     ndistinctstates = nothing,
                     cutoff::Float64 = 1e-15,
                     maxdim::Int64 = 10000,
-                    readout_errors = nothing, kwargs...)
->>>>>>> 39a1f3c7
+                    p1given0=nothing,
+                    p0given1=nothing,
+                    kwargs...)
   
   data = Matrix{String}(undef, nshots,N)
   bases = randombases(N, nshots;
@@ -339,20 +329,13 @@
                       ndistinctbases = ndistinctbases)
   if !process
     # Apply the quantum channel
-<<<<<<< HEAD
-    M = runcircuit(N,gates;process=false,noise=noise,
-                   cutoff=cutoff,maxdim=maxdim,kwargs...)
-    data = getsamples(M,bases;p1given0=p1given0,p0given1=p0given1)
-    return (return_state ? (M,data) : data)
-=======
     M = runcircuit(N, gates; process = false, noise = noise,
                    cutoff = cutoff, maxdim = maxdim, kwargs...)
-    data = getsamples(M,bases;readout_errors=readout_errors)
+    data = getsamples(M, bases; p1given0 = p1given0, p0given1 = p0given1)
     return data, M
->>>>>>> 39a1f3c7
   else
     # Generate a set of prepared input state to the channel
-    preps = randompreparations(N,nshots,inputstates=inputstates,
+    preps = randompreparations(N, nshots, inputstates = inputstates,
                                ndistinctstates = ndistinctstates)
     # Generate data using circuit MPO (noiseless) or Choi matrix (noisy)
     if build_process
@@ -374,18 +357,11 @@
       # Pre-compile quantum channel
       gate_tensors = buildcircuit(ψ0, gates; noise=noise, kwargs...)
       for n in 1:nshots
-<<<<<<< HEAD
-        data[n,:] = getsamples(ψ0,gate_tensors,preps[n,:],bases[n,:];
-                                noise=noise,choi=false,maxdim=maxdim,cutoff=cutoff, 
-                                p1given0=p1given0,p0given1=p0given1,
-                                kwargs...)
-=======
         data[n,:] = getsamples(ψ0, gate_tensors, preps[n,:], bases[n,:];
                                noise = noise, cutoff = cutoff,
                                build_process = false, # TODO: is this needed?
-                               maxdim = maxdim, readout_errors = readout_errors,
+                               maxdim = maxdim,p1given0=p1given0,p0given1=p0given1,
                                kwargs...)
->>>>>>> 39a1f3c7
       end
       return preps, data
     end
