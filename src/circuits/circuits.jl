"""
--------------------------------------------------------------------------------
--------------------------------------------------------------------------------
-                               STANDARD CIRCUITS                              -
--------------------------------------------------------------------------------
--------------------------------------------------------------------------------
"""

"""
    qft(N::Int; inverse::Bool = false)

Generate a list of gates for the quantum fourier transform circuit on `N` sites.
"""
function qft(N::Int; inverse::Bool=false)
  circuit = []
  if inverse
    for j in N:-1:1
      for k in N:-1:(j + 1)
        angle = -π / 2^(k - j)
        push!(circuit, ("CRz", (k, j), (ϕ=angle,)))
      end
      push!(circuit, ("H", j))
    end
  else
    for j in 1:(N - 1)
      push!(circuit, ("H", j))
      for k in (j + 1):N
        angle = π / 2^(k - j)
        push!(circuit, ("CRz", (k, j), (ϕ=angle,)))
      end
    end
    push!(circuit, ("H", N))
  end
  return circuit
end

"""
    ghz(N::Int)

Generate a list of gates for the GHZ state

ψ = (|0,0,…,0⟩ + |1,1,…,1⟩)/√2
"""
function ghz(N::Int)
  #gates = Tuple[("H",1)]
  circuit = []
  push!(circuit, ("H", 1))
  #gates = [[("H",1)...],[("CX",(1,2))...]]
  for j in 1:(N - 1)
    push!(circuit, ("CX", (j, j + 1)))
  end
  return circuit
end

"""
--------------------------------------------------------------------------------
--------------------------------------------------------------------------------
-                               LAYER FUNCTIONS                                -
--------------------------------------------------------------------------------
--------------------------------------------------------------------------------
"""

"""
    gatelayer(gatename::AbstractString, N::Int; kwargs...)

Create a uniform layer containing `N` identical quantum gates, idenfitied by
`gatename`. If additional parameteres are provided, they are identically added to all gates.
"""
function gatelayer(
  gatename::AbstractString, support::Union{Vector{<:Int},AbstractRange}; kwargs...
)
  return [isempty(kwargs) ? (gatename, n) : (gatename, n, values(kwargs)) for n in support]
end

gatelayer(gatename::AbstractString, N::Int; kwargs...) = gatelayer(gatename, 1:N; kwargs...)

"""
    gatelayer(bonds::Vector{Vector{Int}}, gatename::AbstractString)

Create a uniform layer of multi-qubit gates over a set of `bonds`.
"""
function gatelayer(gatename::AbstractString, bonds::Vector{Tuple}; kwargs...)
  return [
    isempty(kwargs) ? (gatename, bonds[n]) : (gatename, bonds[n], values(kwargs)) for
    n in 1:length(bonds)
  ]
end

"""
--------------------------------------------------------------------------------
--------------------------------------------------------------------------------
-                               RANDOM CIRCUITS                                -
--------------------------------------------------------------------------------
--------------------------------------------------------------------------------
"""

"""
    randomlayer(gatename::AbstractString, support::Union{Int,Vector{<:Vector{Int}}}; rng = Random.GLOBAL_RNG) 

Generate a random layer built out of a set one or two qubit gates If `support::Int = N`, generates 
`N` single-qubit gates `gatename`. If `support::Vector=bonds`, generates a set of two-qubit
gates on the couplings contained in `support`.
"""

function randomlayer(
  gatename::AbstractString,
  support::Union{Vector{<:Int},Vector{Tuple},AbstractRange};
  rng=Random.GLOBAL_RNG,
  kwargs...,
)
  layer = []
  for n in support
<<<<<<< HEAD
    pars = randomparams(gatename, length(n); rng = rng) # the 2^n is for the Haar dimension
    gatepars = (isempty(pars) ? (isempty(kwargs) ? nothing : values(kwargs)) : merge(pars,values(kwargs)))
=======
    pars = randomparams(gatename, 2^length(n); rng=rng) # the 2^n is for the Haar dimension
    gatepars = (
      if isempty(pars)
        (isempty(kwargs) ? nothing : values(kwargs))
      else
        merge(pars, values(kwargs))
      end
    )
>>>>>>> d838cf47
    g = (isnothing(gatepars) ? (gatename, n) : (gatename, n, gatepars))
    push!(layer, g)
  end
  return layer
end

function randomlayer(gatename::AbstractString, support::Int; kwargs...)
  return randomlayer(gatename, 1:support; kwargs...)
end

"""
    randomlayer(gatenames::Vector{<:AbstractString}, support::Union{Int,Vector{<:Vector{Int}}}; 
                rng = Random.GLOBAL_RNG, 
                weights::Union{Nothing,Vector{Float64}} = ones(length(gatenames))/length(gatenames))

Generate a random layer built out of one or two qubit gates, where `gatenames` is a set of possible
gates to choose from. By default, each single gate is sampled uniformaly over this set. If `weights`
are provided, each gate is sampled accordingly.
"""

function randomlayer(
  gatenames::Vector{<:AbstractString},
  support::Union{Vector{<:Int},AbstractRange};
  rng=Random.GLOBAL_RNG,
  weights::Union{Nothing,Vector{Float64}}=ones(length(gatenames)) / length(gatenames),
  kwargs...,
)
  gate_id = StatsBase.sample(gatenames, StatsBase.Weights(weights), length(support))
  layer = []
<<<<<<< HEAD
  for (i,n) in enumerate(support)
    pars = randomparams(gate_id[i], length(n); rng = rng)
    gatepars = (isempty(pars) ? (isempty(kwargs) ? nothing : values(kwargs)) : merge(pars,values(kwargs)))
=======
  for (i, n) in enumerate(support)
    pars = randomparams(gate_id[i], 2^length(n); rng=rng)
    gatepars = (
      if isempty(pars)
        (isempty(kwargs) ? nothing : values(kwargs))
      else
        merge(pars, values(kwargs))
      end
    )
>>>>>>> d838cf47
    g = (isnothing(gatepars) ? (gate_id[i], n) : (gate_id[i], n, gatepars))
    push!(layer, g)
  end
  return layer
end

function randomlayer(gatenames::Vector{<:AbstractString}, support::Int; kwargs...)
  return randomlayer(gatenames, 1:support; kwargs...)
end

"""
   randomcircuit(N::Int, depth::Int, coupling_sequence::Vector{<:Vector{<:Any}};
                 twoqubitgates::Union{String,Vector{String}} = "Haar",
                 onequbitgates::Union{Nothing,String,Vector{String}} = nothing,
                 layered::Bool = true,
                 rng = Random.GLOBAL_RNG)
  

Build a random quantum circuit with `N` qubits and depth `depth`.
"""
function randomcircuit(
  N::Int,
  depth::Int,
  coupling_sequence::Vector{<:Any};
  twoqubitgates::Union{String,Vector{String}}="RandomUnitary",
  onequbitgates::Union{Nothing,String,Vector{String}}=nothing,
  layered::Bool=true,
  rng=Random.GLOBAL_RNG,
)
  circuit = Vector[]
  for d in 1:depth
    layer = []
    # two-qubit gates
    bonds = coupling_sequence[(d - 1) % length(coupling_sequence) + 1]
    append!(layer, randomlayer(twoqubitgates, bonds; rng=rng))
    # one-qubit gates
    if !isnothing(onequbitgates)
      append!(layer, randomlayer(onequbitgates, N; rng=rng))
    end
    push!(circuit, layer)
  end
  layered && return circuit
  return vcat(circuit...)
end

"""
    randomcircuit(N::Int, depth::Int; kwargs...)

Generate a 1D random quantum circuit
"""
function randomcircuit(N::Int, depth::Int; kwargs...)
  return randomcircuit(N, depth, lineararray(N); kwargs...)
end

"""
    randomcircuit(Lx::Int, Ly::Int, depth::Int; rotated::Bool = false, kwargs...)

Generate a 2D random quantum circuit
"""
function randomcircuit(Lx::Int, Ly::Int, depth::Int; rotated::Bool=false, kwargs...)
  return randomcircuit(Lx * Ly, depth, squarearray(Lx, Ly; rotated=rotated), kwargs...)
end<|MERGE_RESOLUTION|>--- conflicted
+++ resolved
@@ -110,19 +110,8 @@
 )
   layer = []
   for n in support
-<<<<<<< HEAD
     pars = randomparams(gatename, length(n); rng = rng) # the 2^n is for the Haar dimension
     gatepars = (isempty(pars) ? (isempty(kwargs) ? nothing : values(kwargs)) : merge(pars,values(kwargs)))
-=======
-    pars = randomparams(gatename, 2^length(n); rng=rng) # the 2^n is for the Haar dimension
-    gatepars = (
-      if isempty(pars)
-        (isempty(kwargs) ? nothing : values(kwargs))
-      else
-        merge(pars, values(kwargs))
-      end
-    )
->>>>>>> d838cf47
     g = (isnothing(gatepars) ? (gatename, n) : (gatename, n, gatepars))
     push!(layer, g)
   end
@@ -152,21 +141,9 @@
 )
   gate_id = StatsBase.sample(gatenames, StatsBase.Weights(weights), length(support))
   layer = []
-<<<<<<< HEAD
   for (i,n) in enumerate(support)
     pars = randomparams(gate_id[i], length(n); rng = rng)
     gatepars = (isempty(pars) ? (isempty(kwargs) ? nothing : values(kwargs)) : merge(pars,values(kwargs)))
-=======
-  for (i, n) in enumerate(support)
-    pars = randomparams(gate_id[i], 2^length(n); rng=rng)
-    gatepars = (
-      if isempty(pars)
-        (isempty(kwargs) ? nothing : values(kwargs))
-      else
-        merge(pars, values(kwargs))
-      end
-    )
->>>>>>> d838cf47
     g = (isnothing(gatepars) ? (gate_id[i], n) : (gate_id[i], n, gatepars))
     push!(layer, g)
   end
