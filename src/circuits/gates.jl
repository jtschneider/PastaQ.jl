#
# Gate definitions.
# Gate names must not start with "basis".
#

const GateName = OpName

macro GateName_str(s)
  return GateName{Symbol(s)}
end

#
# State-like gates, used to define product input states
#

# TODO: add an arbitrary state specified by angles

state(::StateName"X+") = [
  1 / sqrt(2)
  1 / sqrt(2)
]

state(::StateName"X-") = [
  1 / sqrt(2)
  -1 / sqrt(2)
]

state(::StateName"Y+") = [
  1 / sqrt(2)
  im / sqrt(2)
]

state(::StateName"Y-") = [
  1 / sqrt(2)
  -im / sqrt(2)
]

state(::StateName"Z+") = [
  1
  0
]

state(::StateName"0") = state("Z+")

state(::StateName"Z-") = [
  0
  1
]

state(::StateName"1") = state("Z-")

state(sn::String; kwargs...) = state(StateName(sn); kwargs...)

state(sn::String, i::Index; kwargs...) = itensor(state(sn; kwargs...), i)

#
# 1-qubit gates
#

gate(::GateName"Id") = [
  1 0
  0 1
]

gate(::GateName"I") = gate("Id")

gate(::GateName"X") = [
  0 1
  1 0
]

gate(::GateName"σx") = gate("X")

gate(::GateName"σ1") = gate("X")

gate(::GateName"√NOT") = [
  (1 + im)/2 (1 - im)/2
  (1 - im)/2 (1 + im)/2
]

gate(::GateName"√X") = gate("√NOT")

gate(::GateName"Y") = [
  0 -im
  im 0
]

gate(::GateName"σy") = gate("Y")

gate(::GateName"σ2") = gate("Y")

gate(::GateName"iY") = [
  0 1
  -1 0
]

gate(::GateName"iσy") = gate("iY")

gate(::GateName"iσ2") = gate("iY")

# Rϕ with ϕ = π
gate(::GateName"Z") = [
  1 0
  0 -1
]

gate(::GateName"σz") = gate("Z")

gate(::GateName"σ3") = gate("Z")

gate(::GateName"H") = [
  1/sqrt(2) 1/sqrt(2)
  1/sqrt(2) -1/sqrt(2)
]

# Rϕ with ϕ = π/2
gate(::GateName"Phase") = [
  1 0
  0 im
]

gate(::GateName"P") = gate("Phase")

gate(::GateName"S") = gate("Phase")

# Rϕ with ϕ = π/4
gate(::GateName"π/8") = [
  1 0
  0 1 / sqrt(2)+im / sqrt(2)
]

gate(::GateName"T") = gate("π/8")

# Rotation around X-axis
gate(::GateName"Rx"; θ::Number) = [
  cos(θ / 2) -im*sin(θ / 2)
  -im*sin(θ / 2) cos(θ / 2)
]

# Rotation around Y-axis
gate(::GateName"Ry"; θ::Number) = [
  cos(θ / 2) -sin(θ / 2)
  sin(θ / 2) cos(θ / 2)
]

# Rotation around Z-axis
gate(::GateName"Rz"; ϕ::Number) = [
  1 0
  0 exp(im * ϕ)
]

# Rotation around generic axis n̂
function gate(::GateName"Rn"; θ::Real, ϕ::Real, λ::Real)
  return [
    cos(θ / 2) -exp(im * λ)*sin(θ / 2)
    exp(im * ϕ)*sin(θ / 2) exp(im * (ϕ + λ))*cos(θ / 2)
  ]
end

gate(::GateName"Rn̂"; kwargs...) = gate("Rn"; kwargs...)

#
# 2-qubit gates
#

gate(::GateName"CNOT") = [
  1 0 0 0
  0 1 0 0
  0 0 0 1
  0 0 1 0
]

gate(::GateName"CX") = gate("CNOT")

gate(::GateName"CY") = [
  1 0 0 0
  0 1 0 0
  0 0 0 -im
  0 0 im 0
]

gate(::GateName"CZ") = [
  1 0 0 0
  0 1 0 0
  0 0 1 0
  0 0 0 -1
]

# Same as CRn with (θ = 0, λ = 0)
gate(::GateName"CRz"; ϕ::Real) = [
  1 0 0 0
  0 1 0 0
  0 0 1 0
  0 0 0 exp(im * ϕ)
]

function gate(::GateName"CRn"; θ::Real, ϕ::Real, λ::Real)
  return [
    1 0 0 0
    0 1 0 0
    0 0 cos(θ / 2) -exp(im * λ)*sin(θ / 2)
    0 0 exp(im * ϕ)*sin(θ / 2) exp(im * (ϕ + λ))*cos(θ / 2)
  ]
end

gate(::GateName"SWAP") = [
  1 0 0 0
  0 0 1 0
  0 1 0 0
  0 0 0 1
]

gate(::GateName"Sw") = gate("SWAP")

gate(::GateName"Swap") = gate("SWAP")

function gate(::GateName"√SWAP")
  return [
    1 0 0 0
    0 (1 + im)/2 (1 - im)/2 0
    0 (1 - im)/2 (1 + im)/2 0
    0 0 0 1
  ]
end

gate(::GateName"iSwap") = [
  1 0 0 0
  0 0 im 0
  0 im 0 0
  0 0 0 1
];

gate(::GateName"iSw") = gate("iSwap")

# Ising (XX) coupling gate
function gate(::GateName"XX"; ϕ::Number)
  return [
    cos(ϕ) 0 0 -im*sin(ϕ)
    0 cos(ϕ) -im*sin(ϕ) 0
    0 -im*sin(ϕ) cos(ϕ) 0
    -im*sin(ϕ) 0 0 cos(ϕ)
  ]
end

# TODO: Ising (YY) coupling gate
#gate(::GateName"YY"; ϕ::Number) =
#  [...]

# TODO: Ising (ZZ) coupling gate
#gate(::GateName"ZZ"; ϕ::Number) =
#  [...]

#
# 3-qubit gates
#

function gate(::GateName"Toffoli")
  return [
    1 0 0 0 0 0 0 0
    0 1 0 0 0 0 0 0
    0 0 1 0 0 0 0 0
    0 0 0 1 0 0 0 0
    0 0 0 0 1 0 0 0
    0 0 0 0 0 1 0 0
    0 0 0 0 0 0 0 1
    0 0 0 0 0 0 1 0
  ]
end

gate(::GateName"CCNOT") = gate("Toffoli")

gate(::GateName"CCX") = gate("Toffoli")

gate(::GateName"TOFF") = gate("Toffoli")

function gate(::GateName"Fredkin")
  return [
    1 0 0 0 0 0 0 0
    0 1 0 0 0 0 0 0
    0 0 1 0 0 0 0 0
    0 0 0 1 0 0 0 0
    0 0 0 0 1 0 0 0
    0 0 0 0 0 0 1 0
    0 0 0 0 0 1 0 0
    0 0 0 0 0 0 0 1
  ]
end

gate(::GateName"CSWAP") = gate("Fredkin")

gate(::GateName"CS") = gate("Fredkin")

#
# 4-qubit gates
#

function gate(::GateName"CCCNOT")
  return [
    1 0 0 0 0 0 0 0 0 0 0 0 0 0 0 0
    0 1 0 0 0 0 0 0 0 0 0 0 0 0 0 0
    0 0 1 0 0 0 0 0 0 0 0 0 0 0 0 0
    0 0 0 1 0 0 0 0 0 0 0 0 0 0 0 0
    0 0 0 0 1 0 0 0 0 0 0 0 0 0 0 0
    0 0 0 0 0 1 0 0 0 0 0 0 0 0 0 0
    0 0 0 0 0 0 1 0 0 0 0 0 0 0 0 0
    0 0 0 0 0 0 0 1 0 0 0 0 0 0 0 0
    0 0 0 0 0 0 0 0 1 0 0 0 0 0 0 0
    0 0 0 0 0 0 0 0 0 1 0 0 0 0 0 0
    0 0 0 0 0 0 0 0 0 0 1 0 0 0 0 0
    0 0 0 0 0 0 0 0 0 0 0 1 0 0 0 0
    0 0 0 0 0 0 0 0 0 0 0 0 1 0 0 0
    0 0 0 0 0 0 0 0 0 0 0 0 0 1 0 0
    0 0 0 0 0 0 0 0 0 0 0 0 0 0 0 1
    0 0 0 0 0 0 0 0 0 0 0 0 0 0 1 0
  ]
end

#
# Random Haard unitary:
# 
# Reference: http://math.mit.edu/~edelman/publications/random_matrix_theory.pdf
<<<<<<< HEAD
function gate(::GateName"randU", N::Int = 1;
              eltype = ComplexF64,
              random_matrix = randn(eltype, 1<<N, 1<<N))
=======
function gate(
  ::GateName"randU", N::Int=2; eltype=ComplexF64, random_matrix=randn(eltype, N, N)
)
>>>>>>> d838cf47
  Q, _ = NDTensors.qr_positive(random_matrix)
  return Q
end

<<<<<<< HEAD
gate(::GateName"RandomUnitary", N::Int = 1; kwargs...) = 
  gate("randU", N; kwargs...)

=======
gate(::GateName"RandomUnitary", N::Int=2; kwargs...) = gate("randU", N; kwargs...)

#
# Noise model gate definitions
#
function gate(::GateName"pauli_error"; pX::Number=0.0, pY::Number=0.0, pZ::Number=0.0)
  kraus = zeros(Complex{Float64}, 2, 2, 4)
  kraus[:, :, 1] = √(1 - pX - pY - pZ) * gate("Id")
  kraus[:, :, 2] = √pX * gate("X")
  kraus[:, :, 3] = √pY * gate("Y")
  kraus[:, :, 4] = √pZ * gate("Z")
  return kraus
end

gate(::GateName"pauli_channel"; kwargs...) = gate("pauli_error"; kwargs...)

gate(::GateName"bit_flip"; p::Number) = gate("pauli_error"; pX=p)[:, :, 1:2]

gate(::GateName"phase_flip"; p::Number) = gate("pauli_error"; pZ=p)[:, :, [1, 4]]

gate(::GateName"bit_phase_flip"; p::Number) = gate("pauli_error"; pY=p)[:, :, [1, 3]]

gate(::GateName"phase_bit_flip"; kwargs...) = gate("bit_phase_flip"; kwargs...)

function gate(::GateName"AD"; γ::Number)
  kraus = zeros(2, 2, 2)
  kraus[:, :, 1] = [
    1 0
    0 sqrt(1 - γ)
  ]
  kraus[:, :, 2] = [
    0 sqrt(γ)
    0 0
  ]
  return kraus
end

# To accept the gate name "amplitude_damping"
gate(::GateName"amplitude_damping"; kwargs...) = gate("AD"; kwargs...)

function gate(::GateName"PD"; γ::Number)
  kraus = zeros(2, 2, 2)
  kraus[:, :, 1] = [
    1 0
    0 sqrt(1 - γ)
  ]
  kraus[:, :, 2] = [
    0 0
    0 sqrt(γ)
  ]
  return kraus
end

# To accept the gate name "phase_damping"
gate(::GateName"phase_damping"; kwargs...) = gate("PD"; kwargs...)

# To accept the gate name "dephasing"
gate(::GateName"dephasing"; kwargs...) = gate("PD"; kwargs...)

gate(::GateName"DEP"; p::Number) = gate("pauli_error"; pX=p / 3.0, pY=p / 3.0, pZ=p / 3.0)

# To accept the gate name "depolarizing"
gate(::GateName"depolarizing"; kwargs...) = gate("DEP"; kwargs...)

gate(::GateName"noiseDEP"; kwargs...) = gate("DEP"; kwargs...)

gate(::GateName"noiseAD"; kwargs...) = gate("AD"; kwargs...)

gate(::GateName"noisePD"; kwargs...) = gate("PD"; kwargs...)

#
# Qubit site type
#

#space(::SiteType"Qubit") = 2

#state(::SiteType"Qubit", ::StateName"0") = 1

#state(::SiteType"Qubit", ::StateName"1") = 2

>>>>>>> d838cf47
#
# Basis definitions (eigenbases of measurement gates)
#

function phase(v::AbstractVector{ElT}) where {ElT<:Number}
  for x in v
    absx = abs(x)
    if absx > 1e-3
      return x / abs(x)
    end
  end
  return one(ElT)
end

function eigenbasis(GN::GateName; dag::Bool=false, kwargs...)
  _, U = eigen(Hermitian(gate(GN; kwargs...)))
  # Sort eigenvalues largest to smallest (defaults to smallest to largest)
  U = reverse(U; dims=2)
  # Fix the sign of the eigenvectors
  for n in 1:size(U, 2)
    v = @view U[:, n]
    p = phase(v)
    v ./= p
  end
  if dag
    return copy(U')
  end
  return U
end

#
# Get an ITensor gate from a gate definition
#

function gate(::GateName{gn}; kwargs...) where {gn}
  gn_st = String(gn)
  if startswith(gn_st, "basis")
    GN = GateName(replace(gn_st, "basis" => ""))
    return eigenbasis(GN; kwargs...)
  end
  return error(
    "A gate with the name \"$gn\" has not been implemented yet. You can define it by overloading `gate(::GateName\"$gn\") = [...]`.",
  )
end

# Maybe use Base.invokelatest since certain gate overloads
# may be made on the fly with @eval
gate(s::String; kwargs...) = gate(GateName(s); kwargs...)
gate(s::String, args...; kwargs...) = gate(GateName(s), args...; kwargs...)

# Version that accepts a dimension for the gate,
# for n-qubit gates
gate(gn::GateName, N::Int; kwargs...) = gate(gn; kwargs...)

function gate(gn::GateName, s1::Index, ss::Index...; kwargs...)
  s = tuple(s1, ss...)
  rs = reverse(s)
<<<<<<< HEAD
  g = gate(gn, length(s); kwargs...) 
=======
  g = gate(gn, dim(s); kwargs...)
>>>>>>> d838cf47
  if ndims(g) == 1
    # TODO:
    #error("gate must have more than one dimension, use state(...) for state vectors.")
    return itensor(g, rs...)
  elseif ndims(g) == 2
    return itensor(g, prime.(rs)..., dag.(rs)...)
  elseif ndims(g) == 3
    kraus = Index(size(g, 3); tags="kraus")
    return itensor(g, prime.(rs)..., dag.(rs)..., kraus)
  end
  return error(
    "Gate definitions must be either Vector{T} (for a state), Matrix{T} (for a gate) or Array{T,3} (for a noise model). For gate name $gn, gate size is $(size(g)).",
  )
end

gate(gn::String, s::Index...; kwargs...) = gate(GateName(gn), s...; kwargs...)

function gate(gn::String, s::Vector{<:Index}, ns::Int...; kwargs...)
  return gate(gn, s[[ns...]]...; kwargs...)
end

#
# op overload so that ITensor functions like MPO(::AutoMPO) can use the gate
# definitions of the "Qubit" site type
#

function ITensors.op(gn::GateName, ::SiteType"Qubit", s::Index...; kwargs...)
  return gate(gn, s...; kwargs...)
end

"""
    gate(M::Union{MPS,MPO}, gatename::String, site::Int; kwargs...)

Generate a gate tensor for a single-qubit gate identified by `gatename`
acting on site `site`, with indices identical to a reference state `M`.
"""
function gate(M::Union{MPS,MPO}, gatename::String, site::Int; kwargs...)
  site_ind = (typeof(M) == MPS ? siteind(M, site) : firstind(M[site]; tags="Site", plev=0))
  return gate(gatename, site_ind; kwargs...)
end

"""
    gate(M::Union{MPS,MPO},gatename::String, site::Tuple; kwargs...)

Generate a gate tensor for a two-qubit gate identified by `gatename`
acting on sites `(site[1],site[2])`, with indices identical to a 
reference state `M` (`MPS` or `MPO`).
"""
function gate(M::Union{MPS,MPO}, gatename::String, site::Tuple; kwargs...)
  site_ind1 = (
    typeof(M) == MPS ? siteind(M, site[1]) : firstind(M[site[1]]; tags="Site", plev=0)
  )
  site_ind2 = (
    typeof(M) == MPS ? siteind(M, site[2]) : firstind(M[site[2]]; tags="Site", plev=0)
  )

  return gate(gatename, site_ind1, site_ind2; kwargs...)
end

gate(M::Union{MPS,MPO}, gatedata::Tuple) = gate(M, gatedata...)

<<<<<<< HEAD
gate(M::Union{MPS,MPO,ITensor}, gatedata::Tuple) =
  gate(M,gatedata...)

gate(M::Union{MPS,MPO,ITensor},
     gatename::String,
     sites::Union{Int, Tuple},
     params::NamedTuple) =
  gate(M, gatename, sites; params...)

=======
function gate(
  M::Union{MPS,MPO}, gatename::String, sites::Union{Int,Tuple}, params::NamedTuple
)
  return gate(M, gatename, sites; params...)
end
>>>>>>> d838cf47


function gate(T::ITensor, gatename::String, site::Union{Int, Tuple}; kwargs...)
  tensor_indices = vcat(inds(T, plev = 0)...)
  tensor_tags = tags.(tensor_indices)
  X = [string.(tensor_tags[j]) for j in 1:length(tensor_tags)]
  sitenumber_position = findfirst(y -> y[1:2] == "n=", X[1])
  isnothing(sitenumber_position) && error("Qubit numbering not found")
  Y = [parse(Int,X[j][sitenumber_position][3:end]) for j in 1:length(X)]
  gateindices = [findfirst(x-> x == s, Y) for s in site] 
  site_inds = [tensor_indices[gateindex] for gateindex in gateindices]
  return gate(gatename, site_inds...; kwargs...)
end

"""
RANDOM GATE PARAMETERS
"""

randomparams(::GateName"Rx", args...; rng=Random.GLOBAL_RNG) = (θ=π * rand(rng),)
randomparams(::GateName"Ry", args...; rng=Random.GLOBAL_RNG) = (θ=π * rand(rng),)
randomparams(::GateName"Rz", args...; rng=Random.GLOBAL_RNG) = (ϕ=2 * π * rand(rng),)
randomparams(::GateName"CRz", args...; rng=Random.GLOBAL_RNG) = (ϕ=2 * π * rand(rng),)
function randomparams(::GateName"Rn", args...; rng=Random.GLOBAL_RNG)
  return (θ=π * rand(rng), ϕ=2 * π * rand(rng), λ=π * rand(rng))
end
function randomparams(::GateName"CRn", args...; rng=Random.GLOBAL_RNG)
  return (θ=π * rand(rng), ϕ=2 * π * rand(rng), λ=π * rand(rng))
end

randomparams(::GateName, args...; kwargs...) = NamedTuple()

<<<<<<< HEAD
randomparams(::GateName"RandomUnitary", N::Int = 1; eltype = ComplexF64, rng = Random.GLOBAL_RNG) = 
  (random_matrix = randn(rng, eltype, 1<<N, 1<<N),)
=======
function randomparams(
  ::GateName"RandomUnitary", N::Int=2; eltype=ComplexF64, rng=Random.GLOBAL_RNG
)
  return (random_matrix=randn(rng, eltype, N, N),)
end
>>>>>>> d838cf47

randomparams(s::AbstractString; kwargs...) = randomparams(GateName(s); kwargs...)

function randomparams(s::AbstractString, args...; kwargs...)
  return randomparams(GateName(s), args...; kwargs...)
end<|MERGE_RESOLUTION|>--- conflicted
+++ resolved
@@ -319,105 +319,16 @@
 # Random Haard unitary:
 # 
 # Reference: http://math.mit.edu/~edelman/publications/random_matrix_theory.pdf
-<<<<<<< HEAD
 function gate(::GateName"randU", N::Int = 1;
               eltype = ComplexF64,
               random_matrix = randn(eltype, 1<<N, 1<<N))
-=======
-function gate(
-  ::GateName"randU", N::Int=2; eltype=ComplexF64, random_matrix=randn(eltype, N, N)
-)
->>>>>>> d838cf47
   Q, _ = NDTensors.qr_positive(random_matrix)
   return Q
 end
 
-<<<<<<< HEAD
 gate(::GateName"RandomUnitary", N::Int = 1; kwargs...) = 
   gate("randU", N; kwargs...)
 
-=======
-gate(::GateName"RandomUnitary", N::Int=2; kwargs...) = gate("randU", N; kwargs...)
-
-#
-# Noise model gate definitions
-#
-function gate(::GateName"pauli_error"; pX::Number=0.0, pY::Number=0.0, pZ::Number=0.0)
-  kraus = zeros(Complex{Float64}, 2, 2, 4)
-  kraus[:, :, 1] = √(1 - pX - pY - pZ) * gate("Id")
-  kraus[:, :, 2] = √pX * gate("X")
-  kraus[:, :, 3] = √pY * gate("Y")
-  kraus[:, :, 4] = √pZ * gate("Z")
-  return kraus
-end
-
-gate(::GateName"pauli_channel"; kwargs...) = gate("pauli_error"; kwargs...)
-
-gate(::GateName"bit_flip"; p::Number) = gate("pauli_error"; pX=p)[:, :, 1:2]
-
-gate(::GateName"phase_flip"; p::Number) = gate("pauli_error"; pZ=p)[:, :, [1, 4]]
-
-gate(::GateName"bit_phase_flip"; p::Number) = gate("pauli_error"; pY=p)[:, :, [1, 3]]
-
-gate(::GateName"phase_bit_flip"; kwargs...) = gate("bit_phase_flip"; kwargs...)
-
-function gate(::GateName"AD"; γ::Number)
-  kraus = zeros(2, 2, 2)
-  kraus[:, :, 1] = [
-    1 0
-    0 sqrt(1 - γ)
-  ]
-  kraus[:, :, 2] = [
-    0 sqrt(γ)
-    0 0
-  ]
-  return kraus
-end
-
-# To accept the gate name "amplitude_damping"
-gate(::GateName"amplitude_damping"; kwargs...) = gate("AD"; kwargs...)
-
-function gate(::GateName"PD"; γ::Number)
-  kraus = zeros(2, 2, 2)
-  kraus[:, :, 1] = [
-    1 0
-    0 sqrt(1 - γ)
-  ]
-  kraus[:, :, 2] = [
-    0 0
-    0 sqrt(γ)
-  ]
-  return kraus
-end
-
-# To accept the gate name "phase_damping"
-gate(::GateName"phase_damping"; kwargs...) = gate("PD"; kwargs...)
-
-# To accept the gate name "dephasing"
-gate(::GateName"dephasing"; kwargs...) = gate("PD"; kwargs...)
-
-gate(::GateName"DEP"; p::Number) = gate("pauli_error"; pX=p / 3.0, pY=p / 3.0, pZ=p / 3.0)
-
-# To accept the gate name "depolarizing"
-gate(::GateName"depolarizing"; kwargs...) = gate("DEP"; kwargs...)
-
-gate(::GateName"noiseDEP"; kwargs...) = gate("DEP"; kwargs...)
-
-gate(::GateName"noiseAD"; kwargs...) = gate("AD"; kwargs...)
-
-gate(::GateName"noisePD"; kwargs...) = gate("PD"; kwargs...)
-
-#
-# Qubit site type
-#
-
-#space(::SiteType"Qubit") = 2
-
-#state(::SiteType"Qubit", ::StateName"0") = 1
-
-#state(::SiteType"Qubit", ::StateName"1") = 2
-
->>>>>>> d838cf47
 #
 # Basis definitions (eigenbases of measurement gates)
 #
@@ -475,11 +386,7 @@
 function gate(gn::GateName, s1::Index, ss::Index...; kwargs...)
   s = tuple(s1, ss...)
   rs = reverse(s)
-<<<<<<< HEAD
   g = gate(gn, length(s); kwargs...) 
-=======
-  g = gate(gn, dim(s); kwargs...)
->>>>>>> d838cf47
   if ndims(g) == 1
     # TODO:
     #error("gate must have more than one dimension, use state(...) for state vectors.")
@@ -541,7 +448,6 @@
 
 gate(M::Union{MPS,MPO}, gatedata::Tuple) = gate(M, gatedata...)
 
-<<<<<<< HEAD
 gate(M::Union{MPS,MPO,ITensor}, gatedata::Tuple) =
   gate(M,gatedata...)
 
@@ -550,14 +456,6 @@
      sites::Union{Int, Tuple},
      params::NamedTuple) =
   gate(M, gatename, sites; params...)
-
-=======
-function gate(
-  M::Union{MPS,MPO}, gatename::String, sites::Union{Int,Tuple}, params::NamedTuple
-)
-  return gate(M, gatename, sites; params...)
-end
->>>>>>> d838cf47
 
 
 function gate(T::ITensor, gatename::String, site::Union{Int, Tuple}; kwargs...)
@@ -589,16 +487,8 @@
 
 randomparams(::GateName, args...; kwargs...) = NamedTuple()
 
-<<<<<<< HEAD
 randomparams(::GateName"RandomUnitary", N::Int = 1; eltype = ComplexF64, rng = Random.GLOBAL_RNG) = 
   (random_matrix = randn(rng, eltype, 1<<N, 1<<N),)
-=======
-function randomparams(
-  ::GateName"RandomUnitary", N::Int=2; eltype=ComplexF64, rng=Random.GLOBAL_RNG
-)
-  return (random_matrix=randn(rng, eltype, N, N),)
-end
->>>>>>> d838cf47
 
 randomparams(s::AbstractString; kwargs...) = randomparams(GateName(s); kwargs...)
 
