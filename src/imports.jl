import Base: copy, getindex, sqrt, length, push!, setindex!

import ITensors:
  # types
  MPO,
  # circuits/gates.jl
  space,
  state,
  noise,
  dag

import LinearAlgebra: normalize!, tr, norm

<<<<<<< HEAD
import SCS
import Convex
=======
import Flux
>>>>>>> 81c23c3a
<|MERGE_RESOLUTION|>--- conflicted
+++ resolved
@@ -11,9 +11,8 @@
 
 import LinearAlgebra: normalize!, tr, norm
 
-<<<<<<< HEAD
 import SCS
+
 import Convex
-=======
-import Flux
->>>>>>> 81c23c3a
+
+import Flux