--- conflicted
+++ resolved
@@ -439,29 +439,18 @@
   N = 10
   χ = 4
   ξ = 2
-<<<<<<< HEAD
   ρ = randomprocess(N,LPDO;χ=χ,ξ=ξ)
   #@test length(ρ) == N
   @test length(ρ) == 2*N  # TODO: SPLIT
-=======
-
-  ρ = initializetomography(N;χ=χ,ξ=ξ)
-  @test length(ρ) == N
->>>>>>> 4a3cd55e
   logZ = logtr(ρ)
   sqrt_localZ = []
   normalize!(ρ; sqrt_localnorms! = sqrt_localZ)
   @test logZ ≈ 2 * sum(log.(sqrt_localZ))
-<<<<<<< HEAD
   ρ = randomprocess(N,LPDO;χ=χ,ξ=ξ)
-=======
-
-  ρ = initializetomography(N;χ=χ,ξ=ξ)
->>>>>>> 4a3cd55e
   normalize!(ρ)
   @test tr(ρ) ≈ 1
 
-  ρ = MPO(initializetomography(N;χ=χ,ξ=ξ))
+  ρ = MPO(randomprocess(N,LPDO;χ=χ,ξ=ξ))
   trρ = tr(ρ)
   localtrρ = []
   normalize!(ρ; localnorms! = localtrρ)
@@ -479,9 +468,9 @@
   normalize!(ρ)
   rho = MPO(ρ)
   rho_mat = fullmatrix(rho)
-  #@test sum(abs.(imag(diag(rho_mat)))) ≈ 0.0 atol=1e-10
-  #@test real(tr(rho_mat)) ≈ 1.0 atol=1e-10
-  #@test all(real(eigvals(rho_mat)) .≥ 0) 
+  @test sum(abs.(imag(diag(rho_mat)))) ≈ 0.0 atol=1e-10
+  @test real(tr(rho_mat)) ≈ 1.0 atol=1e-10
+  @test all(real(eigvals(rho_mat)) .≥ 0) 
 end
 
 @testset "lpdo-qst: grad logZ" begin
