using PastaQ
using ITensors
using Test
using LinearAlgebra
using Random

#function convertdatapoint(datapoint::Array{Int64}, basis::Array{String})
#  data0 = PastaQ.convertdatapoint(datapoint,basis)
#  return PastaQ.convertdatapoint(data0; state = true)
#end

""" HELPER FUNCTIONS """
function numgradslogZ(L::LPDO;accuracy=1e-8)
  M = L.X
  N = length(M)
  grad_r = []
  grad_i = []
  for j in 1:N
    push!(grad_r,zeros(ComplexF64,size(M[j])))
    push!(grad_i,zeros(ComplexF64,size(M[j])))
  end
  
  epsilon = zeros(ComplexF64,size(M[1]));
  # Site 1
  for i in 1:length(epsilon)
    epsilon[i] = accuracy
    eps = ITensor(epsilon,inds(M[1]))
    M[1] += eps
    loss_p = 2.0*lognorm(M)
    M[1] -= eps
    loss_m = 2.0*lognorm(M)
    grad_r[1][i] = (loss_p-loss_m)/(accuracy)
    
    epsilon[i] = im*accuracy
    eps = ITensor(epsilon,inds(M[1]))
    M[1] += eps
    loss_p = 2.0*lognorm(M)
    M[1] -= eps
    loss_m = 2.0*lognorm(M)
    grad_i[1][i] = (loss_p-loss_m)/(im*accuracy)
    
    epsilon[i] = 0.0
  end

  for j in 2:N-1
    epsilon = zeros(ComplexF64,size(M[j]));
    for i in 1:length(epsilon)
      epsilon[i] = accuracy
      eps = ITensor(epsilon,inds(M[j]))
      M[j] += eps
      loss_p = 2.0*lognorm(M)
      M[j] -= eps
      loss_m = 2.0*lognorm(M)
      grad_r[j][i] = (loss_p-loss_m)/(accuracy)
      
      epsilon[i] = im*accuracy
      eps = ITensor(epsilon,inds(M[j]))
      M[j] += eps
      loss_p = 2.0*lognorm(M)
      M[j] -= eps
      loss_m = 2.0*lognorm(M)
      grad_i[j][i] = (loss_p-loss_m)/(im*accuracy)

      epsilon[i] = 0.0
    end
  end
  # Site N
  epsilon = zeros(ComplexF64,size(M[N]));
  for i in 1:length(epsilon)
    epsilon[i] = accuracy
    eps = ITensor(epsilon,inds(M[N]))
    M[N] += eps
    loss_p = 2.0*lognorm(M)
    M[N] -= eps
    loss_m = 2.0*lognorm(M)
    grad_r[N][i] = (loss_p-loss_m)/(accuracy)

    epsilon[i] = im*accuracy
    eps = ITensor(epsilon,inds(M[N]))
    M[N] += eps
    loss_p = 2.0*lognorm(M)
    M[N] -= eps
    loss_m = 2.0*lognorm(M)
    grad_i[N][i] = (loss_p-loss_m)/(im*accuracy)
    
    epsilon[i] = 0.0
  end

  return grad_r-grad_i
end

#numgradslogZ(M::MPS; kwargs...) = numgradslogZ(LPDO(M); kwargs...)

function numgradsnll(L::LPDO, data::Matrix{Pair{String,Pair{String, Int}}},
                     accuracy=1e-8)

  M = L.X
  N = length(M)
  grad_r = []
  grad_i = []
  for j in 1:N
    push!(grad_r,zeros(ComplexF64,size(M[j])))
    push!(grad_i,zeros(ComplexF64,size(M[j])))
  end
  
  epsilon = zeros(ComplexF64,size(M[1]));
  # Site 1
  for i in 1:length(epsilon)
    epsilon[i] = accuracy
    eps = ITensor(epsilon,inds(M[1]))
    M[1] += eps
    loss_p = PastaQ.nll(L,data) 
    M[1] -= eps
    loss_m = PastaQ.nll(L,data) 
    grad_r[1][i] = (loss_p-loss_m)/(accuracy)
    
    epsilon[i] = im*accuracy
    eps = ITensor(epsilon,inds(M[1]))
    M[1] += eps
    loss_p = PastaQ.nll(L,data) 
    M[1] -= eps
    loss_m = PastaQ.nll(L,data) 
    grad_i[1][i] = (loss_p-loss_m)/(im*accuracy)
    
    epsilon[i] = 0.0
  end

  for j in 2:N-1
    epsilon = zeros(ComplexF64,size(M[j]));
    for i in 1:length(epsilon)
      epsilon[i] = accuracy
      eps = ITensor(epsilon,inds(M[j]))
      M[j] += eps
      loss_p = PastaQ.nll(L,data) 
      M[j] -= eps
      loss_m = PastaQ.nll(L,data) 
      grad_r[j][i] = (loss_p-loss_m)/(accuracy)
      
      epsilon[i] = im*accuracy
      eps = ITensor(epsilon,inds(M[j]))
      M[j] += eps
      loss_p = PastaQ.nll(L,data) 
      M[j] -= eps
      loss_m = PastaQ.nll(L,data) 
      grad_i[j][i] = (loss_p-loss_m)/(im*accuracy)

      epsilon[i] = 0.0
    end
 end

  # Site N
  epsilon = zeros(ComplexF64,size(M[N]));
  for i in 1:length(epsilon)
    epsilon[i] = accuracy
    eps = ITensor(epsilon,inds(M[N]))
    M[N] += eps
    loss_p = PastaQ.nll(L,data) 
    M[N] -= eps
    loss_m = PastaQ.nll(L,data) 
    grad_r[N][i] = (loss_p-loss_m)/(accuracy)

    epsilon[i] = im*accuracy
    eps = ITensor(epsilon,inds(M[N]))
    M[N] += eps
    loss_p = PastaQ.nll(L,data) 
    M[N] -= eps
    loss_m = PastaQ.nll(L,data) 
    grad_i[N][i] = (loss_p-loss_m)/(im*accuracy)
    
    epsilon[i] = 0.0
  end

  return grad_r-grad_i
end

function numgradsTP(L::LPDO,accuracy=1e-8)
  #L = C.M
  M = L.X
  N = length(M)
  grad_r = []
  grad_i = []

  for j in 1:N
    push!(grad_r,zeros(ComplexF64,size(M[j])))
    push!(grad_i,zeros(ComplexF64,size(M[j])))
  end
  
  epsilon = zeros(ComplexF64,size(M[1]));
  # Site 1
  for i in 1:length(epsilon)
    epsilon[i] = accuracy
    eps = ITensor(epsilon,inds(M[1]))
    M[1] += eps
    loss_p = PastaQ.TP(C) 
    M[1] -= eps
    loss_m = PastaQ.TP(C) 
    grad_r[1][i] = (loss_p-loss_m)/(accuracy)
    
    epsilon[i] = im*accuracy
    eps = ITensor(epsilon,inds(M[1]))
    M[1] += eps
    loss_p = PastaQ.TP(C)
    M[1] -= eps
    loss_m = PastaQ.TP(C)
    grad_i[1][i] = (loss_p-loss_m)/(im*accuracy)
    
    epsilon[i] = 0.0
  end
  
  for j in 2:N-1
    epsilon = zeros(ComplexF64,size(M[j]));
    for i in 1:length(epsilon)
      epsilon[i] = accuracy
      eps = ITensor(epsilon,inds(M[j]))
      M[j] += eps
      loss_p = PastaQ.TP(C) 
      M[j] -= eps
      loss_m = PastaQ.TP(C)
      grad_r[j][i] = (loss_p-loss_m)/(accuracy)
      
      epsilon[i] = im*accuracy
      eps = ITensor(epsilon,inds(M[j]))
      M[j] += eps
      loss_p = PastaQ.TP(C) 
      M[j] -= eps
      loss_m = PastaQ.TP(C) 
      grad_i[j][i] = (loss_p-loss_m)/(im*accuracy)

      epsilon[i] = 0.0
    end
 end

  # Site N
  epsilon = zeros(ComplexF64,size(M[N]));
  for i in 1:length(epsilon)
    epsilon[i] = accuracy
    eps = ITensor(epsilon,inds(M[N]))
    M[N] += eps
    loss_p = PastaQ.TP(C) 
    M[N] -= eps
    loss_m = PastaQ.TP(C)
    grad_r[N][i] = (loss_p-loss_m)/(accuracy)
    epsilon[i] = im*accuracy
    eps = ITensor(epsilon,inds(M[N]))
    M[N] += eps
    loss_p = PastaQ.TP(C) 
    M[N] -= eps
    loss_m = PastaQ.TP(C)
    grad_i[N][i] = (loss_p-loss_m)/(im*accuracy)
    
    epsilon[i] = 0.0
  end

  return grad_r-grad_i
end


@testset "mpo-qpt: normalization" begin
  N = 10
  χ = 4
  U = randomprocess(N;χ=χ)
  Λ = PastaQ.makeChoi(U)
  @test length(Λ) == N
  logZ = lognorm(Λ.X)
  sqrt_localZ = []
  normalize!(Λ; sqrt_localnorms! = sqrt_localZ)
  @test logZ ≈ sum(log.(sqrt_localZ))
  @test norm(Λ.X) ≈ 1
end

@testset "mpo-qpt: grad logZ" begin
  N = 5
  χ = 4
  
  # 1. Unnormalized
  U = randomprocess(N; χ = χ)
  Λ = PastaQ.makeChoi(U)
  alg_grad,_ = PastaQ.gradlogZ(Λ)
  num_grad = numgradslogZ(Λ)
  
  alg_gradient = permutedims(array(alg_grad[1]),[1,3,2])
  @test alg_gradient ≈ num_grad[1] rtol=1e-3
  for j in 2:N-1
    alg_gradient = permutedims(array(alg_grad[j]),[2,1,3,4])
    @test alg_gradient ≈ num_grad[j] rtol=1e-3
  end
  alg_gradient = permutedims(array(alg_grad[N]),[2,1,3])
  @test alg_gradient ≈ num_grad[N] rtol=1e-3
  
  # 2. Globally normalized
  U = randomprocess(N; χ = χ)
  Λ = PastaQ.makeChoi(U)
  normalize!(Λ)
  @test norm(Λ.X)^2 ≈ 1
  alg_grad,_ = PastaQ.gradlogZ(Λ)
  num_grad = numgradslogZ(Λ)
  
  alg_gradient = permutedims(array(alg_grad[1]),[1,3,2])
  @test alg_gradient ≈ num_grad[1] rtol=1e-3
  for j in 2:N-1
    alg_gradient = permutedims(array(alg_grad[j]),[2,1,3,4])
    @test alg_gradient ≈ num_grad[j] rtol=1e-3
  end
  alg_gradient = permutedims(array(alg_grad[N]),[2,1,3])
  @test alg_gradient ≈ num_grad[N] rtol=1e-3

  # 3. Locally normalized
  U = randomprocess(N; χ = χ)
  Λ = PastaQ.makeChoi(U)
  num_grad = numgradslogZ(Λ)
  
  sqrt_localnorms = []
  normalize!(Λ; sqrt_localnorms! = sqrt_localnorms)
  @test norm(Λ.X)^2 ≈ 1
  alg_grad,_ = PastaQ.gradlogZ(Λ; sqrt_localnorms = sqrt_localnorms)
  
  alg_gradient = permutedims(array(alg_grad[1]),[1,3,2])
  @test alg_gradient ≈ num_grad[1] rtol=1e-3
  for j in 2:N-1
    alg_gradient = permutedims(array(alg_grad[j]),[2,1,3,4])
    @test alg_gradient ≈ num_grad[j] rtol=1e-3
  end
  alg_gradient = permutedims(array(alg_grad[N]),[2,1,3])
  @test alg_gradient ≈ num_grad[N] rtol=1e-3
  
end

@testset "mpo-qpt: grad nll" begin
  N = 4
  χ = 2
  nsamples = 10
  Random.seed!(1234)
  data_in  = randompreparations(N,nsamples)
  data_out = PastaQ.convertdatapoints(randompreparations(N,nsamples))
  data = data_in .=> data_out
<<<<<<< HEAD

=======
  
>>>>>>> 32d4c579
  # 1. Unnnomalized
  U = randomprocess(N;χ=χ)
  Λ = PastaQ.makeChoi(U)
  num_grad = numgradsnll(Λ,data)
  alg_grad,_ = PastaQ.gradnll(Λ,data)
  for j in 1:N
    @test array(alg_grad[j]) ≈ num_grad[j] rtol=1e-3
  end
  
  # 2. Globally normalized
  U = randomprocess(N;χ=χ)
  Λ = PastaQ.makeChoi(U)
  normalize!(Λ)
  num_grad = numgradsnll(Λ,data)
  alg_grad,_ = PastaQ.gradnll(Λ,data)
  for j in 1:N
    @test array(alg_grad[j]) ≈ num_grad[j] rtol=1e-3
  end
  
  # 3. Locally normalized
  U = randomprocess(N;χ=χ)
  Λ = PastaQ.makeChoi(U)
  num_grad = numgradsnll(Λ,data)
  sqrt_localnorms = []
  normalize!(Λ; sqrt_localnorms! = sqrt_localnorms)
  
  alg_grad,_ = PastaQ.gradnll(Λ,data; sqrt_localnorms = sqrt_localnorms) 
  for j in 1:N
    @test array(alg_grad[j]) ≈ num_grad[j] rtol=1e-3
  end
end

@testset "mpo-qpt: full gradients" begin
  N = 3
  χ = 4
  nsamples = 10
  Random.seed!(1234)
  data_in  = randompreparations(N,nsamples)
  data_out = PastaQ.convertdatapoints(randompreparations(N,nsamples))
  data = data_in .=> data_out
  
  # 1. Unnormalized
  U = randomprocess(N;χ=χ)
  Λ = PastaQ.makeChoi(U)
  logZ = 2.0*lognorm(Λ.X)
  NLL  = PastaQ.nll(Λ,data)
  ex_loss = logZ + NLL - N*log(2)
  num_gradZ = numgradslogZ(Λ)
  num_gradNLL = numgradsnll(Λ,data)
  num_grads = num_gradZ + num_gradNLL

  alg_grads,loss = PastaQ.gradients(Λ,data)
  @test ex_loss ≈ loss
  alg_gradient = permutedims(array(alg_grads[1]),[1,3,2])
  @test alg_gradient ≈ num_grads[1] rtol=1e-3
  for j in 2:N-1
    alg_gradient = permutedims(array(alg_grads[j]),[2,1,3,4])
    @test alg_gradient ≈ num_grads[j] rtol=1e-3
  end
  alg_gradient = permutedims(array(alg_grads[N]),[2,1,3])
  @test alg_gradient ≈ num_grads[N] rtol=1e-3
  

  ## 2. Globally normalized
  U = randomprocess(N;χ=χ)
  Λ = PastaQ.makeChoi(U)
  normalize!(Λ)
  NLL  = PastaQ.nll(Λ,data)
  ex_loss = NLL - N*log(2)
  num_gradZ = numgradslogZ(Λ)
  num_gradNLL = numgradsnll(Λ,data)
  num_grads = num_gradZ + num_gradNLL

  alg_grads,loss = PastaQ.gradients(Λ,data)
  @test ex_loss ≈ loss
  alg_gradient = permutedims(array(alg_grads[1]),[1,3,2])
  @test alg_gradient ≈ num_grads[1] rtol=1e-3
  for j in 2:N-1
    alg_gradient = permutedims(array(alg_grads[j]),[2,1,3,4])
    @test alg_gradient ≈ num_grads[j] rtol=1e-3
  end
  alg_gradient = permutedims(array(alg_grads[N]),[2,1,3])
  @test alg_gradient ≈ num_grads[N] rtol=1e-3
  
  # 3. Locally normalized
  U = randomprocess(N;χ=χ)
  Λ = PastaQ.makeChoi(U)
<<<<<<< HEAD
  num_gradZ = numgradslogZ(Λ.M)
  num_gradNLL = numgradsnll(Λ,data_in,data_out)
=======
  num_gradZ = numgradslogZ(Λ)
  num_gradNLL = numgradsnll(Λ,data)
>>>>>>> 32d4c579
  num_grads = num_gradZ + num_gradNLL
  
  sqrt_localnorms = []
  normalize!(Λ; sqrt_localnorms! = sqrt_localnorms)
  
  NLL  = PastaQ.nll(Λ,data)
  ex_loss = NLL - N*log(2)

  alg_grads,loss = PastaQ.gradients(Λ,data; sqrt_localnorms = sqrt_localnorms)
  @test ex_loss ≈ loss
  alg_gradient = permutedims(array(alg_grads[1]),[1,3,2])
  @test alg_gradient ≈ num_grads[1] rtol=1e-3
  for j in 2:N-1
    alg_gradient = permutedims(array(alg_grads[j]),[2,1,3,4])
    @test alg_gradient ≈ num_grads[j] rtol=1e-3
  end
  alg_gradient = permutedims(array(alg_grads[N]),[2,1,3])
  @test alg_gradient ≈ num_grads[N] rtol=1e-3
end

@testset "mpo-qpt: grad TP" begin
  N = 5
  χ = 3
  ξ = 2

<<<<<<< HEAD
  # 1. Unnormalized
  U = randomprocess(N; χ = χ)
  Λ = PastaQ.makeChoi(U)
  #alg_grad,_ = PastaQ.gradTP(Λ)
  num_grad = numgradsTP(Λ)
  
  #@show size(array(alg_grad[1])),size(num_grad[1])
  #alg_gradient = permutedims(array(alg_grad[1]),[1,3,2])
  #@test alg_gradient ≈ num_grad[1] rtol=1e-3
  #for j in 2:N-1
  #  alg_gradient = permutedims(array(alg_grad[j]),[2,1,3,4])
  #  @test alg_gradient ≈ num_grad[j] rtol=1e-3
  #end
  #alg_gradient = permutedims(array(alg_grad[N]),[2,1,3])
  #@test alg_gradient ≈ num_grad[N] rtol=1e-3
=======
  nsamples = 10
  Random.seed!(1234)
  data_in  = randompreparations(N,nsamples)
  data_out = PastaQ.convertdatapoints(randompreparations(N,nsamples))
  data = data_in .=> data_out
  
  # 1. Unnormalized
  Λ = randomprocess(N;mixed=true, χ=χ,ξ=ξ)
  num_grad = numgradsnll(Λ,data)
  alg_grad,loss = PastaQ.gradnll(Λ,data)
  @test loss ≈ PastaQ.nll(Λ,data)
  
  alg_gradient = permutedims(array(alg_grad[1]),[3,4,1,2])
  @test alg_gradient ≈ num_grad[1] rtol=1e-3
  for j in 2:N-1
    alg_gradient = permutedims(array(alg_grad[j]),[4,5,2,3,1])
    @test alg_gradient ≈ num_grad[j] rtol=1e-3
  end
  alg_gradient = permutedims(array(alg_grad[N]),[3,4,1,2])
  @test alg_gradient ≈ num_grad[N] rtol=1e-3
  
  ### 2. Globally normalized
  Λ = randomprocess(N;mixed=true, χ=χ,ξ=ξ)
  normalize!(Λ)
  num_grad = numgradsnll(Λ,data)
  alg_grad,loss = PastaQ.gradnll(Λ,data)
  @test loss ≈ PastaQ.nll(Λ,data)
>>>>>>> 32d4c579
  
  ## 2. Globally normalized
  #U = randomprocess(N; χ = χ)
  #Λ = PastaQ.makeChoi(U)
  #normalize!(Λ)
  #@test norm(Λ.M.X)^2 ≈ 1
  #alg_grad,_ = PastaQ.gradlogZ(Λ)
  #num_grad = numgradslogZ(Λ.M)
  #
  #alg_gradient = permutedims(array(alg_grad[1]),[1,3,2])
  #@test alg_gradient ≈ num_grad[1] rtol=1e-3
  #for j in 2:N-1
  #  alg_gradient = permutedims(array(alg_grad[j]),[2,1,3,4])
  #  @test alg_gradient ≈ num_grad[j] rtol=1e-3
  #end
  #alg_gradient = permutedims(array(alg_grad[N]),[2,1,3])
  #@test alg_gradient ≈ num_grad[N] rtol=1e-3

<<<<<<< HEAD
  ## 3. Locally normalized
  #U = randomprocess(N; χ = χ)
  #Λ = PastaQ.makeChoi(U)
  #num_grad = numgradslogZ(Λ.M)
  #
  #sqrt_localnorms = []
  #normalize!(Λ; sqrt_localnorms! = sqrt_localnorms)
  #@test norm(Λ.M.X)^2 ≈ 1
  #alg_grad,_ = PastaQ.gradlogZ(Λ; sqrt_localnorms = sqrt_localnorms)
  #
  #alg_gradient = permutedims(array(alg_grad[1]),[1,3,2])
  #@test alg_gradient ≈ num_grad[1] rtol=1e-3
  #for j in 2:N-1
  #  alg_gradient = permutedims(array(alg_grad[j]),[2,1,3,4])
  #  @test alg_gradient ≈ num_grad[j] rtol=1e-3
  #end
  #alg_gradient = permutedims(array(alg_grad[N]),[2,1,3])
  #@test alg_gradient ≈ num_grad[N] rtol=1e-3
=======
  # 3. Locally normalized
  Λ = randomprocess(N;mixed=true, χ=χ,ξ=ξ)
  num_grad = numgradsnll(Λ,data)
  sqrt_localnorms = []
  normalize!(Λ; sqrt_localnorms! = sqrt_localnorms)
  alg_grad,loss = PastaQ.gradnll(Λ,data; sqrt_localnorms = sqrt_localnorms)
  @test loss ≈ PastaQ.nll(Λ,data)
>>>>>>> 32d4c579
  
end
#
#""" CHOI TESTS """
#
#@testset "lpdo-qpt: normalization" begin
#  N = 10
#  χ = 4
#  ξ = 3
#  Λ = randomprocess(N;mixed=true,ξ=ξ,χ=χ)
#  
#  @test length(Λ) == N
#  logZ = logtr(Λ.M)
#  localZ = []
#  normalize!(Λ; sqrt_localnorms! = localZ)
#  @test logZ ≈ 2.0*sum(log.(localZ))
#  @test tr(Λ.M) ≈ 1
#end
#
#
#@testset "lpdo-qst: grad logZ" begin
#  N = 5
#  χ = 4
#  ξ = 3
#  
#  # 1. Unnormalized
#  Λ = randomprocess(N;mixed=true, χ=χ,ξ=ξ)
#  alg_grad,logZ = PastaQ.gradlogZ(Λ)
#  num_grad = numgradslogZ(Λ.M)
#  @test logZ ≈ logtr(Λ.M)
#  alg_gradient = permutedims(array(alg_grad[1]),[1,2,4,3])
#  for j in 2:N-1
#    alg_gradient = permutedims(array(alg_grad[j]),[2,3,1,4,5])
#    @test alg_gradient ≈ num_grad[j] rtol=1e-3
#  end
#  alg_gradient = permutedims(array(alg_grad[N]),[2,3,1,4])
#  @test alg_gradient ≈ num_grad[N] rtol=1e-3
#
#  ## 2. Globally normalized
#  Λ = randomprocess(N;mixed=true, χ=χ,ξ=ξ)
#  normalize!(Λ)
#  @test tr(Λ.M) ≈ 1
#  alg_grad,_ = PastaQ.gradlogZ(Λ)
#  num_grad = numgradslogZ(Λ.M)
#  
#  alg_gradient = permutedims(array(alg_grad[1]),[1,2,4,3])
#  for j in 2:N-1
#    alg_gradient = permutedims(array(alg_grad[j]),[2,3,1,4,5])
#    @test alg_gradient ≈ num_grad[j] rtol=1e-3
#  end
#  alg_gradient = permutedims(array(alg_grad[N]),[2,3,1,4])
#  @test alg_gradient ≈ num_grad[N] rtol=1e-3
#
#  ## 3. Locally normalized
#  Λ = randomprocess(N;mixed=true, χ=χ,ξ=ξ)
#  num_grad = numgradslogZ(Λ.M)
#  sqrt_localnorms = []
#  normalize!(Λ; sqrt_localnorms! = sqrt_localnorms)
#  @test tr(Λ.M) ≈ 1
#  alg_grad,_ = PastaQ.gradlogZ(Λ; sqrt_localnorms = sqrt_localnorms)
#  
#  alg_gradient = permutedims(array(alg_grad[1]),[1,2,4,3])
#  for j in 2:N-1
#    alg_gradient = permutedims(array(alg_grad[j]),[2,3,1,4,5])
#    @test alg_gradient ≈ num_grad[j] rtol=1e-3
#  end
#  alg_gradient = permutedims(array(alg_grad[N]),[2,3,1,4])
#  @test alg_gradient ≈ num_grad[N] rtol=1e-3
#
#end
#
#
#@testset "lpdo-qst: grad nll" begin
#  N = 5
#  χ = 4
#  ξ = 3
#
#  nsamples = 10
#  Random.seed!(1234)
#  data_in  = randompreparations(N,nsamples)
#  data_out = randompreparations(N,nsamples)
#  
#  # 1. Unnormalized
#  Λ = randomprocess(N;mixed=true, χ=χ,ξ=ξ)
#  num_grad = numgradsnll(Λ,data_in,data_out)
#  alg_grad,loss = PastaQ.gradnll(Λ,data_in,data_out)
#  @test loss ≈ PastaQ.nll(Λ,data_in,data_out)
#  
#  alg_gradient = permutedims(array(alg_grad[1]),[3,4,1,2])
#  @test alg_gradient ≈ num_grad[1] rtol=1e-3
#  for j in 2:N-1
#    alg_gradient = permutedims(array(alg_grad[j]),[4,5,2,3,1])
#    @test alg_gradient ≈ num_grad[j] rtol=1e-3
#  end
#  alg_gradient = permutedims(array(alg_grad[N]),[3,4,1,2])
#  @test alg_gradient ≈ num_grad[N] rtol=1e-3
#  
#  ### 2. Globally normalized
#  Λ = randomprocess(N;mixed=true, χ=χ,ξ=ξ)
#  normalize!(Λ)
#  num_grad = numgradsnll(Λ,data_in,data_out)
#  alg_grad,loss = PastaQ.gradnll(Λ,data_in,data_out)
#  @test loss ≈ PastaQ.nll(Λ,data_in,data_out)
#  
#  alg_gradient = permutedims(array(alg_grad[1]),[3,4,1,2])
#  @test alg_gradient ≈ num_grad[1] rtol=1e-3
#  for j in 2:N-1
#    alg_gradient = permutedims(array(alg_grad[j]),[4,5,2,3,1])
#    @test alg_gradient ≈ num_grad[j] rtol=1e-3
#  end
#  alg_gradient = permutedims(array(alg_grad[N]),[3,4,1,2])
#  @test alg_gradient ≈ num_grad[N] rtol=1e-3
#
#  # 3. Locally normalized
#  Λ = randomprocess(N;mixed=true, χ=χ,ξ=ξ)
#  num_grad = numgradsnll(Λ,data_in,data_out)
#  sqrt_localnorms = []
#  normalize!(Λ; sqrt_localnorms! = sqrt_localnorms)
#  alg_grad,loss = PastaQ.gradnll(Λ,data_in,data_out; sqrt_localnorms = sqrt_localnorms)
#  @test loss ≈ PastaQ.nll(Λ,data_in,data_out)
#  
#  alg_gradient = permutedims(array(alg_grad[1]),[3,4,1,2])
#  @test alg_gradient ≈ num_grad[1] rtol=1e-3
#  for j in 2:N-1
#    alg_gradient = permutedims(array(alg_grad[j]),[4,5,2,3,1])
#    @test alg_gradient ≈ num_grad[j] rtol=1e-3
#  end
#  alg_gradient = permutedims(array(alg_grad[N]),[3,4,1,2])
#  @test alg_gradient ≈ num_grad[N] rtol=1e-3
#end

<|MERGE_RESOLUTION|>--- conflicted
+++ resolved
@@ -173,8 +173,7 @@
   return grad_r-grad_i
 end
 
-function numgradsTP(L::LPDO,accuracy=1e-8)
-  #L = C.M
+function numgradsTP(L::LPDO;accuracy=1e-8,normalize=false)
   M = L.X
   N = length(M)
   grad_r = []
@@ -191,17 +190,17 @@
     epsilon[i] = accuracy
     eps = ITensor(epsilon,inds(M[1]))
     M[1] += eps
-    loss_p = PastaQ.TP(C) 
+    loss_p = PastaQ.TP(L;normalize = normalize) 
     M[1] -= eps
-    loss_m = PastaQ.TP(C) 
+    loss_m = PastaQ.TP(L;normalize = normalize) 
     grad_r[1][i] = (loss_p-loss_m)/(accuracy)
     
     epsilon[i] = im*accuracy
     eps = ITensor(epsilon,inds(M[1]))
     M[1] += eps
-    loss_p = PastaQ.TP(C)
+    loss_p = PastaQ.TP(L;normalize = normalize)
     M[1] -= eps
-    loss_m = PastaQ.TP(C)
+    loss_m = PastaQ.TP(L;normalize = normalize)
     grad_i[1][i] = (loss_p-loss_m)/(im*accuracy)
     
     epsilon[i] = 0.0
@@ -213,17 +212,17 @@
       epsilon[i] = accuracy
       eps = ITensor(epsilon,inds(M[j]))
       M[j] += eps
-      loss_p = PastaQ.TP(C) 
+      loss_p = PastaQ.TP(L;normalize = normalize) 
       M[j] -= eps
-      loss_m = PastaQ.TP(C)
+      loss_m = PastaQ.TP(L;normalize = normalize)
       grad_r[j][i] = (loss_p-loss_m)/(accuracy)
       
       epsilon[i] = im*accuracy
       eps = ITensor(epsilon,inds(M[j]))
       M[j] += eps
-      loss_p = PastaQ.TP(C) 
+      loss_p = PastaQ.TP(L;normalize = normalize) 
       M[j] -= eps
-      loss_m = PastaQ.TP(C) 
+      loss_m = PastaQ.TP(L;normalize = normalize) 
       grad_i[j][i] = (loss_p-loss_m)/(im*accuracy)
 
       epsilon[i] = 0.0
@@ -236,16 +235,16 @@
     epsilon[i] = accuracy
     eps = ITensor(epsilon,inds(M[N]))
     M[N] += eps
-    loss_p = PastaQ.TP(C) 
+    loss_p = PastaQ.TP(L;normalize = normalize) 
     M[N] -= eps
-    loss_m = PastaQ.TP(C)
+    loss_m = PastaQ.TP(L;normalize = normalize)
     grad_r[N][i] = (loss_p-loss_m)/(accuracy)
     epsilon[i] = im*accuracy
     eps = ITensor(epsilon,inds(M[N]))
     M[N] += eps
-    loss_p = PastaQ.TP(C) 
+    loss_p = PastaQ.TP(L;normalize = normalize) 
     M[N] -= eps
-    loss_m = PastaQ.TP(C)
+    loss_m = PastaQ.TP(L;normalize = normalize)
     grad_i[N][i] = (loss_p-loss_m)/(im*accuracy)
     
     epsilon[i] = 0.0
@@ -255,301 +254,331 @@
 end
 
 
-@testset "mpo-qpt: normalization" begin
-  N = 10
-  χ = 4
-  U = randomprocess(N;χ=χ)
-  Λ = PastaQ.makeChoi(U)
-  @test length(Λ) == N
-  logZ = lognorm(Λ.X)
-  sqrt_localZ = []
-  normalize!(Λ; sqrt_localnorms! = sqrt_localZ)
-  @test logZ ≈ sum(log.(sqrt_localZ))
-  @test norm(Λ.X) ≈ 1
-end
-
-@testset "mpo-qpt: grad logZ" begin
+#@testset "mpo-qpt: normalization" begin
+#  N = 10
+#  χ = 4
+#  U = randomprocess(N;χ=χ)
+#  Λ = PastaQ.makeChoi(U)
+#  @test length(Λ) == N
+#  logZ = lognorm(Λ.X)
+#  sqrt_localZ = []
+#  normalize!(Λ; sqrt_localnorms! = sqrt_localZ)
+#  @test logZ ≈ sum(log.(sqrt_localZ))
+#  @test norm(Λ.X) ≈ 1
+#end
+#
+#@testset "mpo-qpt: grad logZ" begin
+#  N = 5
+#  χ = 4
+#  
+#  # 1. Unnormalized
+#  U = randomprocess(N; χ = χ)
+#  Λ = PastaQ.makeChoi(U)
+#  alg_grad,_ = PastaQ.gradlogZ(Λ)
+#  num_grad = numgradslogZ(Λ)
+#  
+#  alg_gradient = permutedims(array(alg_grad[1]),[1,3,2])
+#  @test alg_gradient ≈ num_grad[1] rtol=1e-3
+#  for j in 2:N-1
+#    alg_gradient = permutedims(array(alg_grad[j]),[2,1,3,4])
+#    @test alg_gradient ≈ num_grad[j] rtol=1e-3
+#  end
+#  alg_gradient = permutedims(array(alg_grad[N]),[2,1,3])
+#  @test alg_gradient ≈ num_grad[N] rtol=1e-3
+#  
+#  # 2. Globally normalized
+#  U = randomprocess(N; χ = χ)
+#  Λ = PastaQ.makeChoi(U)
+#  normalize!(Λ)
+#  @test norm(Λ.X)^2 ≈ 1
+#  alg_grad,_ = PastaQ.gradlogZ(Λ)
+#  num_grad = numgradslogZ(Λ)
+#  
+#  alg_gradient = permutedims(array(alg_grad[1]),[1,3,2])
+#  @test alg_gradient ≈ num_grad[1] rtol=1e-3
+#  for j in 2:N-1
+#    alg_gradient = permutedims(array(alg_grad[j]),[2,1,3,4])
+#    @test alg_gradient ≈ num_grad[j] rtol=1e-3
+#  end
+#  alg_gradient = permutedims(array(alg_grad[N]),[2,1,3])
+#  @test alg_gradient ≈ num_grad[N] rtol=1e-3
+#
+#  # 3. Locally normalized
+#  U = randomprocess(N; χ = χ)
+#  Λ = PastaQ.makeChoi(U)
+#  num_grad = numgradslogZ(Λ)
+#  
+#  sqrt_localnorms = []
+#  normalize!(Λ; sqrt_localnorms! = sqrt_localnorms)
+#  @test norm(Λ.X)^2 ≈ 1
+#  alg_grad,_ = PastaQ.gradlogZ(Λ; sqrt_localnorms = sqrt_localnorms)
+#  
+#  alg_gradient = permutedims(array(alg_grad[1]),[1,3,2])
+#  @test alg_gradient ≈ num_grad[1] rtol=1e-3
+#  for j in 2:N-1
+#    alg_gradient = permutedims(array(alg_grad[j]),[2,1,3,4])
+#    @test alg_gradient ≈ num_grad[j] rtol=1e-3
+#  end
+#  alg_gradient = permutedims(array(alg_grad[N]),[2,1,3])
+#  @test alg_gradient ≈ num_grad[N] rtol=1e-3
+#  
+#end
+#
+#@testset "mpo-qpt: grad nll" begin
+#  N = 4
+#  χ = 2
+#  nsamples = 10
+#  Random.seed!(1234)
+#  data_in  = randompreparations(N,nsamples)
+#  data_out = PastaQ.convertdatapoints(randompreparations(N,nsamples))
+#  data = data_in .=> data_out
+#  
+#  # 1. Unnnomalized
+#  U = randomprocess(N;χ=χ)
+#  Λ = PastaQ.makeChoi(U)
+#  num_grad = numgradsnll(Λ,data)
+#  alg_grad,_ = PastaQ.gradnll(Λ,data)
+#  for j in 1:N
+#    @test array(alg_grad[j]) ≈ num_grad[j] rtol=1e-3
+#  end
+#  
+#  # 2. Globally normalized
+#  U = randomprocess(N;χ=χ)
+#  Λ = PastaQ.makeChoi(U)
+#  normalize!(Λ)
+#  num_grad = numgradsnll(Λ,data)
+#  alg_grad,_ = PastaQ.gradnll(Λ,data)
+#  for j in 1:N
+#    @test array(alg_grad[j]) ≈ num_grad[j] rtol=1e-3
+#  end
+#  
+#  # 3. Locally normalized
+#  U = randomprocess(N;χ=χ)
+#  Λ = PastaQ.makeChoi(U)
+#  num_grad = numgradsnll(Λ,data)
+#  sqrt_localnorms = []
+#  normalize!(Λ; sqrt_localnorms! = sqrt_localnorms)
+#  
+#  alg_grad,_ = PastaQ.gradnll(Λ,data; sqrt_localnorms = sqrt_localnorms) 
+#  for j in 1:N
+#    @test array(alg_grad[j]) ≈ num_grad[j] rtol=1e-3
+#  end
+#end
+#
+#@testset "mpo-qpt: full gradients" begin
+#  N = 3
+#  χ = 4
+#  nsamples = 10
+#  Random.seed!(1234)
+#  data_in  = randompreparations(N,nsamples)
+#  data_out = PastaQ.convertdatapoints(randompreparations(N,nsamples))
+#  data = data_in .=> data_out
+#  
+#  # 1. Unnormalized
+#  U = randomprocess(N;χ=χ)
+#  Λ = PastaQ.makeChoi(U)
+#  logZ = 2.0*lognorm(Λ.X)
+#  NLL  = PastaQ.nll(Λ,data)
+#  ex_loss = logZ + NLL - N*log(2)
+#  num_gradZ = numgradslogZ(Λ)
+#  num_gradNLL = numgradsnll(Λ,data)
+#  num_grads = num_gradZ + num_gradNLL
+#
+#  alg_grads,loss = PastaQ.gradients(Λ,data)
+#  @test ex_loss ≈ loss
+#  alg_gradient = permutedims(array(alg_grads[1]),[1,3,2])
+#  @test alg_gradient ≈ num_grads[1] rtol=1e-3
+#  for j in 2:N-1
+#    alg_gradient = permutedims(array(alg_grads[j]),[2,1,3,4])
+#    @test alg_gradient ≈ num_grads[j] rtol=1e-3
+#  end
+#  alg_gradient = permutedims(array(alg_grads[N]),[2,1,3])
+#  @test alg_gradient ≈ num_grads[N] rtol=1e-3
+#  
+#
+#  ## 2. Globally normalized
+#  U = randomprocess(N;χ=χ)
+#  Λ = PastaQ.makeChoi(U)
+#  normalize!(Λ)
+#  NLL  = PastaQ.nll(Λ,data)
+#  ex_loss = NLL - N*log(2)
+#  num_gradZ = numgradslogZ(Λ)
+#  num_gradNLL = numgradsnll(Λ,data)
+#  num_grads = num_gradZ + num_gradNLL
+#
+#  alg_grads,loss = PastaQ.gradients(Λ,data)
+#  @test ex_loss ≈ loss
+#  alg_gradient = permutedims(array(alg_grads[1]),[1,3,2])
+#  @test alg_gradient ≈ num_grads[1] rtol=1e-3
+#  for j in 2:N-1
+#    alg_gradient = permutedims(array(alg_grads[j]),[2,1,3,4])
+#    @test alg_gradient ≈ num_grads[j] rtol=1e-3
+#  end
+#  alg_gradient = permutedims(array(alg_grads[N]),[2,1,3])
+#  @test alg_gradient ≈ num_grads[N] rtol=1e-3
+#  
+#  # 3. Locally normalized
+#  U = randomprocess(N;χ=χ)
+#  Λ = PastaQ.makeChoi(U)
+#  num_gradZ = numgradslogZ(Λ)
+#  num_gradNLL = numgradsnll(Λ,data)
+#  num_grads = num_gradZ + num_gradNLL
+#  
+#  sqrt_localnorms = []
+#  normalize!(Λ; sqrt_localnorms! = sqrt_localnorms)
+#  
+#  NLL  = PastaQ.nll(Λ,data)
+#  ex_loss = NLL - N*log(2)
+#
+#  alg_grads,loss = PastaQ.gradients(Λ,data; sqrt_localnorms = sqrt_localnorms)
+#  @test ex_loss ≈ loss
+#  alg_gradient = permutedims(array(alg_grads[1]),[1,3,2])
+#  @test alg_gradient ≈ num_grads[1] rtol=1e-3
+#  for j in 2:N-1
+#    alg_gradient = permutedims(array(alg_grads[j]),[2,1,3,4])
+#    @test alg_gradient ≈ num_grads[j] rtol=1e-3
+#  end
+#  alg_gradient = permutedims(array(alg_grads[N]),[2,1,3])
+#  @test alg_gradient ≈ num_grads[N] rtol=1e-3
+#end
+
+@testset "mpo-qpt: grad TP (unnormalized)" begin
   N = 5
-  χ = 4
-  
-  # 1. Unnormalized
+  χ = 3
+  Random.seed!(1234)
+
+  ## 1. Unnormalized
   U = randomprocess(N; χ = χ)
   Λ = PastaQ.makeChoi(U)
-  alg_grad,_ = PastaQ.gradlogZ(Λ)
-  num_grad = numgradslogZ(Λ)
+  num_grad = numgradsTP(Λ;  accuracy = 1e-4)
+  alg_grad,Γ = PastaQ.gradTP(Λ)
+  Γtest = PastaQ.TP(Λ)
   
   alg_gradient = permutedims(array(alg_grad[1]),[1,3,2])
   @test alg_gradient ≈ num_grad[1] rtol=1e-3
   for j in 2:N-1
-    alg_gradient = permutedims(array(alg_grad[j]),[2,1,3,4])
+    alg_gradient = permutedims(array(alg_grad[j]),[1,3,2,4])
     @test alg_gradient ≈ num_grad[j] rtol=1e-3
   end
-  alg_gradient = permutedims(array(alg_grad[N]),[2,1,3])
+  alg_gradient = permutedims(array(alg_grad[N]),[1,3,2])
   @test alg_gradient ≈ num_grad[N] rtol=1e-3
   
+
   # 2. Globally normalized
   U = randomprocess(N; χ = χ)
   Λ = PastaQ.makeChoi(U)
   normalize!(Λ)
-  @test norm(Λ.X)^2 ≈ 1
-  alg_grad,_ = PastaQ.gradlogZ(Λ)
-  num_grad = numgradslogZ(Λ)
+  num_grad = numgradsTP(Λ;  accuracy = 1e-4)
+  alg_grad,Γ = PastaQ.gradTP(Λ)
+  test = PastaQ.TP(Λ)
   
   alg_gradient = permutedims(array(alg_grad[1]),[1,3,2])
   @test alg_gradient ≈ num_grad[1] rtol=1e-3
   for j in 2:N-1
-    alg_gradient = permutedims(array(alg_grad[j]),[2,1,3,4])
+    alg_gradient = permutedims(array(alg_grad[j]),[1,3,2,4])
     @test alg_gradient ≈ num_grad[j] rtol=1e-3
   end
-  alg_gradient = permutedims(array(alg_grad[N]),[2,1,3])
+  alg_gradient = permutedims(array(alg_grad[N]),[1,3,2])
   @test alg_gradient ≈ num_grad[N] rtol=1e-3
-
+  
   # 3. Locally normalized
   U = randomprocess(N; χ = χ)
   Λ = PastaQ.makeChoi(U)
-  num_grad = numgradslogZ(Λ)
+  
+  num_grad = numgradsTP(Λ;  accuracy = 1e-5)
   
   sqrt_localnorms = []
   normalize!(Λ; sqrt_localnorms! = sqrt_localnorms)
   @test norm(Λ.X)^2 ≈ 1
-  alg_grad,_ = PastaQ.gradlogZ(Λ; sqrt_localnorms = sqrt_localnorms)
+  #sqrt_localnorms = nothing
+  alg_grad,Γ = PastaQ.gradTP(Λ; sqrt_localnorms = sqrt_localnorms)
+  
+  Γ_test = PastaQ.TP(Λ)
+  @test Γ ≈ Γ_test
   
   alg_gradient = permutedims(array(alg_grad[1]),[1,3,2])
-  @test alg_gradient ≈ num_grad[1] rtol=1e-3
+  @test alg_gradient ≈ num_grad[1] rtol=1e-1
   for j in 2:N-1
-    alg_gradient = permutedims(array(alg_grad[j]),[2,1,3,4])
+    alg_gradient = permutedims(array(alg_grad[j]),[1,3,2,4])
+    @test alg_gradient ≈ num_grad[j] rtol=1e-1
+  end
+  alg_gradient = permutedims(array(alg_grad[N]),[1,3,2])
+  @test alg_gradient ≈ num_grad[N] rtol=1e-1
+end
+
+@testset "mpo-qpt: grad TP (normalized)" begin
+  N = 3
+  χ = 3
+  Random.seed!(1234)
+
+  ## 1. Unnormalized
+  U = randomprocess(N; χ = χ)
+  Λ = PastaQ.makeChoi(U)
+  alg_grad_logZ, logZ = PastaQ.gradlogZ(Λ)
+  
+  num_grad = numgradsTP(Λ;  accuracy = 1e-5, normalize = true)
+  alg_grad,Γ = PastaQ.gradTP(Λ, alg_grad_logZ, logZ)
+  
+  Γtest = PastaQ.TP(Λ; normalize = true)
+  @test Γ ≈ Γtest
+  alg_gradient = permutedims(array(alg_grad[1]),[1,3,2])
+  @test alg_gradient ≈ num_grad[1] rtol=1e-2
+  for j in 2:N-1
+    alg_gradient = permutedims(array(alg_grad[j]),[1,3,2,4])
     @test alg_gradient ≈ num_grad[j] rtol=1e-3
   end
-  alg_gradient = permutedims(array(alg_grad[N]),[2,1,3])
+  alg_gradient = permutedims(array(alg_grad[N]),[1,3,2])
   @test alg_gradient ≈ num_grad[N] rtol=1e-3
   
-end
-
-@testset "mpo-qpt: grad nll" begin
-  N = 4
-  χ = 2
-  nsamples = 10
-  Random.seed!(1234)
-  data_in  = randompreparations(N,nsamples)
-  data_out = PastaQ.convertdatapoints(randompreparations(N,nsamples))
-  data = data_in .=> data_out
-<<<<<<< HEAD
-
-=======
-  
->>>>>>> 32d4c579
-  # 1. Unnnomalized
-  U = randomprocess(N;χ=χ)
+
+  # 2. Globally normalized
+  U = randomprocess(N; χ = χ)
   Λ = PastaQ.makeChoi(U)
-  num_grad = numgradsnll(Λ,data)
-  alg_grad,_ = PastaQ.gradnll(Λ,data)
-  for j in 1:N
-    @test array(alg_grad[j]) ≈ num_grad[j] rtol=1e-3
-  end
-  
-  # 2. Globally normalized
-  U = randomprocess(N;χ=χ)
+  normalize!(Λ) 
+  alg_grad_logZ, logZ = PastaQ.gradlogZ(Λ)
+  
+  num_grad = numgradsTP(Λ;  accuracy = 1e-5, normalize = true)
+  alg_grad,Γ = PastaQ.gradTP(Λ,alg_grad_logZ,logZ)
+  
+  Γtest = PastaQ.TP(Λ; normalize = true)
+  @test Γ ≈ Γtest
+  alg_gradient = permutedims(array(alg_grad[1]),[1,3,2])
+  @test alg_gradient ≈ num_grad[1] rtol=1e-2
+  for j in 2:N-1
+    alg_gradient = permutedims(array(alg_grad[j]),[1,3,2,4])
+    @test alg_gradient ≈ num_grad[j] rtol=1e-3
+  end
+  alg_gradient = permutedims(array(alg_grad[N]),[1,3,2])
+  @test alg_gradient ≈ num_grad[N] rtol=1e-3
+  
+  # 3. Locally normalized
+  U = randomprocess(N; χ = χ)
   Λ = PastaQ.makeChoi(U)
-  normalize!(Λ)
-  num_grad = numgradsnll(Λ,data)
-  alg_grad,_ = PastaQ.gradnll(Λ,data)
-  for j in 1:N
-    @test array(alg_grad[j]) ≈ num_grad[j] rtol=1e-3
-  end
-  
-  # 3. Locally normalized
-  U = randomprocess(N;χ=χ)
-  Λ = PastaQ.makeChoi(U)
-  num_grad = numgradsnll(Λ,data)
+  
+  num_grad = numgradsTP(Λ;  accuracy = 1e-5, normalize = true)
+  
   sqrt_localnorms = []
   normalize!(Λ; sqrt_localnorms! = sqrt_localnorms)
-  
-  alg_grad,_ = PastaQ.gradnll(Λ,data; sqrt_localnorms = sqrt_localnorms) 
-  for j in 1:N
-    @test array(alg_grad[j]) ≈ num_grad[j] rtol=1e-3
-  end
+  @test norm(Λ.X)^2 ≈ 1
+  
+  alg_grad_logZ, logZ = PastaQ.gradlogZ(Λ; sqrt_localnorms = sqrt_localnorms)
+
+  alg_grad,Γ = PastaQ.gradTP(Λ,alg_grad_logZ,logZ; sqrt_localnorms = sqrt_localnorms)
+   
+  Γ_test = PastaQ.TP(Λ; normalize = true)
+  @test Γ ≈ Γ_test
+  alg_gradient = permutedims(array(alg_grad[1]),[1,3,2])
+  #@test alg_gradient ≈ num_grad[1] rtol=1e-1
+  @show alg_gradient[1,:,:]
+  @show num_grad[1][1,:,:]
+  ###for j in 2:N-1
+  ###  alg_gradient = permutedims(array(alg_grad[j]),[1,3,2,4])
+  ###  @test alg_gradient ≈ num_grad[j] rtol=1e-1
+  ###end
+  ###alg_gradient = permutedims(array(alg_grad[N]),[1,3,2])
+  ###@test alg_gradient ≈ num_grad[N] rtol=1e-1
 end
 
-@testset "mpo-qpt: full gradients" begin
-  N = 3
-  χ = 4
-  nsamples = 10
-  Random.seed!(1234)
-  data_in  = randompreparations(N,nsamples)
-  data_out = PastaQ.convertdatapoints(randompreparations(N,nsamples))
-  data = data_in .=> data_out
-  
-  # 1. Unnormalized
-  U = randomprocess(N;χ=χ)
-  Λ = PastaQ.makeChoi(U)
-  logZ = 2.0*lognorm(Λ.X)
-  NLL  = PastaQ.nll(Λ,data)
-  ex_loss = logZ + NLL - N*log(2)
-  num_gradZ = numgradslogZ(Λ)
-  num_gradNLL = numgradsnll(Λ,data)
-  num_grads = num_gradZ + num_gradNLL
-
-  alg_grads,loss = PastaQ.gradients(Λ,data)
-  @test ex_loss ≈ loss
-  alg_gradient = permutedims(array(alg_grads[1]),[1,3,2])
-  @test alg_gradient ≈ num_grads[1] rtol=1e-3
-  for j in 2:N-1
-    alg_gradient = permutedims(array(alg_grads[j]),[2,1,3,4])
-    @test alg_gradient ≈ num_grads[j] rtol=1e-3
-  end
-  alg_gradient = permutedims(array(alg_grads[N]),[2,1,3])
-  @test alg_gradient ≈ num_grads[N] rtol=1e-3
-  
-
-  ## 2. Globally normalized
-  U = randomprocess(N;χ=χ)
-  Λ = PastaQ.makeChoi(U)
-  normalize!(Λ)
-  NLL  = PastaQ.nll(Λ,data)
-  ex_loss = NLL - N*log(2)
-  num_gradZ = numgradslogZ(Λ)
-  num_gradNLL = numgradsnll(Λ,data)
-  num_grads = num_gradZ + num_gradNLL
-
-  alg_grads,loss = PastaQ.gradients(Λ,data)
-  @test ex_loss ≈ loss
-  alg_gradient = permutedims(array(alg_grads[1]),[1,3,2])
-  @test alg_gradient ≈ num_grads[1] rtol=1e-3
-  for j in 2:N-1
-    alg_gradient = permutedims(array(alg_grads[j]),[2,1,3,4])
-    @test alg_gradient ≈ num_grads[j] rtol=1e-3
-  end
-  alg_gradient = permutedims(array(alg_grads[N]),[2,1,3])
-  @test alg_gradient ≈ num_grads[N] rtol=1e-3
-  
-  # 3. Locally normalized
-  U = randomprocess(N;χ=χ)
-  Λ = PastaQ.makeChoi(U)
-<<<<<<< HEAD
-  num_gradZ = numgradslogZ(Λ.M)
-  num_gradNLL = numgradsnll(Λ,data_in,data_out)
-=======
-  num_gradZ = numgradslogZ(Λ)
-  num_gradNLL = numgradsnll(Λ,data)
->>>>>>> 32d4c579
-  num_grads = num_gradZ + num_gradNLL
-  
-  sqrt_localnorms = []
-  normalize!(Λ; sqrt_localnorms! = sqrt_localnorms)
-  
-  NLL  = PastaQ.nll(Λ,data)
-  ex_loss = NLL - N*log(2)
-
-  alg_grads,loss = PastaQ.gradients(Λ,data; sqrt_localnorms = sqrt_localnorms)
-  @test ex_loss ≈ loss
-  alg_gradient = permutedims(array(alg_grads[1]),[1,3,2])
-  @test alg_gradient ≈ num_grads[1] rtol=1e-3
-  for j in 2:N-1
-    alg_gradient = permutedims(array(alg_grads[j]),[2,1,3,4])
-    @test alg_gradient ≈ num_grads[j] rtol=1e-3
-  end
-  alg_gradient = permutedims(array(alg_grads[N]),[2,1,3])
-  @test alg_gradient ≈ num_grads[N] rtol=1e-3
-end
-
-@testset "mpo-qpt: grad TP" begin
-  N = 5
-  χ = 3
-  ξ = 2
-
-<<<<<<< HEAD
-  # 1. Unnormalized
-  U = randomprocess(N; χ = χ)
-  Λ = PastaQ.makeChoi(U)
-  #alg_grad,_ = PastaQ.gradTP(Λ)
-  num_grad = numgradsTP(Λ)
-  
-  #@show size(array(alg_grad[1])),size(num_grad[1])
-  #alg_gradient = permutedims(array(alg_grad[1]),[1,3,2])
-  #@test alg_gradient ≈ num_grad[1] rtol=1e-3
-  #for j in 2:N-1
-  #  alg_gradient = permutedims(array(alg_grad[j]),[2,1,3,4])
-  #  @test alg_gradient ≈ num_grad[j] rtol=1e-3
-  #end
-  #alg_gradient = permutedims(array(alg_grad[N]),[2,1,3])
-  #@test alg_gradient ≈ num_grad[N] rtol=1e-3
-=======
-  nsamples = 10
-  Random.seed!(1234)
-  data_in  = randompreparations(N,nsamples)
-  data_out = PastaQ.convertdatapoints(randompreparations(N,nsamples))
-  data = data_in .=> data_out
-  
-  # 1. Unnormalized
-  Λ = randomprocess(N;mixed=true, χ=χ,ξ=ξ)
-  num_grad = numgradsnll(Λ,data)
-  alg_grad,loss = PastaQ.gradnll(Λ,data)
-  @test loss ≈ PastaQ.nll(Λ,data)
-  
-  alg_gradient = permutedims(array(alg_grad[1]),[3,4,1,2])
-  @test alg_gradient ≈ num_grad[1] rtol=1e-3
-  for j in 2:N-1
-    alg_gradient = permutedims(array(alg_grad[j]),[4,5,2,3,1])
-    @test alg_gradient ≈ num_grad[j] rtol=1e-3
-  end
-  alg_gradient = permutedims(array(alg_grad[N]),[3,4,1,2])
-  @test alg_gradient ≈ num_grad[N] rtol=1e-3
-  
-  ### 2. Globally normalized
-  Λ = randomprocess(N;mixed=true, χ=χ,ξ=ξ)
-  normalize!(Λ)
-  num_grad = numgradsnll(Λ,data)
-  alg_grad,loss = PastaQ.gradnll(Λ,data)
-  @test loss ≈ PastaQ.nll(Λ,data)
->>>>>>> 32d4c579
-  
-  ## 2. Globally normalized
-  #U = randomprocess(N; χ = χ)
-  #Λ = PastaQ.makeChoi(U)
-  #normalize!(Λ)
-  #@test norm(Λ.M.X)^2 ≈ 1
-  #alg_grad,_ = PastaQ.gradlogZ(Λ)
-  #num_grad = numgradslogZ(Λ.M)
-  #
-  #alg_gradient = permutedims(array(alg_grad[1]),[1,3,2])
-  #@test alg_gradient ≈ num_grad[1] rtol=1e-3
-  #for j in 2:N-1
-  #  alg_gradient = permutedims(array(alg_grad[j]),[2,1,3,4])
-  #  @test alg_gradient ≈ num_grad[j] rtol=1e-3
-  #end
-  #alg_gradient = permutedims(array(alg_grad[N]),[2,1,3])
-  #@test alg_gradient ≈ num_grad[N] rtol=1e-3
-
-<<<<<<< HEAD
-  ## 3. Locally normalized
-  #U = randomprocess(N; χ = χ)
-  #Λ = PastaQ.makeChoi(U)
-  #num_grad = numgradslogZ(Λ.M)
-  #
-  #sqrt_localnorms = []
-  #normalize!(Λ; sqrt_localnorms! = sqrt_localnorms)
-  #@test norm(Λ.M.X)^2 ≈ 1
-  #alg_grad,_ = PastaQ.gradlogZ(Λ; sqrt_localnorms = sqrt_localnorms)
-  #
-  #alg_gradient = permutedims(array(alg_grad[1]),[1,3,2])
-  #@test alg_gradient ≈ num_grad[1] rtol=1e-3
-  #for j in 2:N-1
-  #  alg_gradient = permutedims(array(alg_grad[j]),[2,1,3,4])
-  #  @test alg_gradient ≈ num_grad[j] rtol=1e-3
-  #end
-  #alg_gradient = permutedims(array(alg_grad[N]),[2,1,3])
-  #@test alg_gradient ≈ num_grad[N] rtol=1e-3
-=======
-  # 3. Locally normalized
-  Λ = randomprocess(N;mixed=true, χ=χ,ξ=ξ)
-  num_grad = numgradsnll(Λ,data)
-  sqrt_localnorms = []
-  normalize!(Λ; sqrt_localnorms! = sqrt_localnorms)
-  alg_grad,loss = PastaQ.gradnll(Λ,data; sqrt_localnorms = sqrt_localnorms)
-  @test loss ≈ PastaQ.nll(Λ,data)
->>>>>>> 32d4c579
-  
-end
 #
 #""" CHOI TESTS """
 #
