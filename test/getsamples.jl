using PastaQ

using ITensors
using Test
using LinearAlgebra

#
# Helper functions for tests
#

function state_to_int(state::Array)
  index = 0
  for j in 1:length(state)
    index += 2^(j - 1) * state[length(state) + 1 - j]
  end
  return index
end

function empiricalprobability(samples::Matrix)
  prob = zeros((1 << size(samples)[2]))
  for n in 1:size(samples)[1]
    sample = samples[n, :]
    index = state_to_int(sample)
    prob[index + 1] += 1
  end
  prob = prob / size(samples)[1]
  return prob
end

@testset "generation of preparation states" begin
  N = 4
  nshots = 100
  states = PastaQ.randompreparations(N, nshots)
  @test size(states)[1] == nshots
  @test size(states)[2] == N

  states = PastaQ.randompreparations(N, nshots; ndistinctstates=10)
  @test size(states)[1] == nshots
  @test size(states)[2] == N

  for i in 1:10
    for j in 1:10
      @test states[10 * (i - 1) + j] == states[10 * (i - 1) + 1]
    end
  end
end

@testset "generation of measurement bases" begin
  N = 4
  nshots = 100
  bases = randombases(N, nshots)
  @test size(bases)[1] == nshots
  @test size(bases)[2] == N

  bases = randombases(N, nshots; ndistinctbases=10)
  @test size(bases)[1] == nshots
  @test size(bases)[2] == N

  for i in 1:10
    for j in 1:10
      @test bases[10 * (i - 1) + j] == bases[10 * (i - 1) + 1]
    end
  end
end

@testset "measurements" begin
  Random.seed!(1234)
  N = 4
  depth = 10
  ψ0 = productstate(N)
  gates = randomcircuit(N, depth)
  ψ = runcircuit(ψ0, gates)
  ψ_vec = PastaQ.array(ψ)
  probs = abs2.(ψ_vec)
<<<<<<< HEAD
  
  nshots = 50000
  samples = PastaQ.getsamples!(ψ,nshots)
  @test size(samples)[1] == nshots
  @test size(samples)[2] == N
  data_prob = empiricalprobability(samples)
  @test probs ≈ data_prob atol=1e-2
  
  samples = PastaQ.getsamples!(prod(ψ),nshots)
  @test size(samples)[1] == nshots
  @test size(samples)[2] == N
  data_prob = empiricalprobability(samples)
  @test probs ≈ data_prob atol=1e-2
=======

  nshots = 100000
  samples = PastaQ.getsamples!(ψ, nshots)
  @test size(samples)[1] == nshots
  @test size(samples)[2] == N
  data_prob = empiricalprobability(samples)
  @test probs ≈ data_prob atol = 1e-2
>>>>>>> d838cf47

  ρ = runcircuit(N, gates; noise=("amplitude_damping", (γ=0.01,)))
  ρ_mat = PastaQ.array(ρ)
  probs = real(diag(ρ_mat))
<<<<<<< HEAD
  samples = PastaQ.getsamples!(ρ,nshots)
  @test size(samples)[1] == nshots
  @test size(samples)[2] == N
  data_prob = empiricalprobability(samples)
  @test probs ≈ data_prob atol=1e-2

  samples = PastaQ.getsamples!(prod(ρ),nshots)
  @test size(samples)[1] == nshots
  @test size(samples)[2] == N
  data_prob = empiricalprobability(samples)
  @test probs ≈ data_prob atol=1e-2
=======

  samples = PastaQ.getsamples!(ρ, nshots)
  @test size(samples)[1] == nshots
  @test size(samples)[2] == N
  data_prob = empiricalprobability(samples)
  @test probs ≈ data_prob atol = 1e-2
>>>>>>> d838cf47
end

@testset "measurement projections" begin
  N = 8
  nshots = 20
  ψ0 = productstate(N)
  bases = randombases(N, nshots)

  depth = 8
  gates = randomcircuit(N, depth)
  ψ = runcircuit(ψ0, gates)
  s = siteinds(ψ)

  for n in 1:nshots
    basis = bases[n, :]
    meas_gates = PastaQ.measurementgates(basis)
    #meas_tensors = buildcircuit(ψ,meas_gates)
    ψ_out = runcircuit(ψ, meas_gates)
    x1 = PastaQ.getsamples!(ψ_out)
    x1 .+= 1

    if (basis[1] == "Z")
      ψ1 = ψ_out[1] * setelt(s[1] => x1[1])
    else
      rotation = gate(ψ_out, "basis$(basis[1])", 1; dag=true)
      ψ_r = ψ_out[1] * rotation
      ψ1 = noprime!(ψ_r) * setelt(s[1] => x1[1])
    end
    for j in 2:(N - 1)
      if (basis[j] == "Z")
        ψ1 = ψ1 * ψ_out[j] * setelt(s[j] => x1[j])
      else
        rotation = gate(ψ_out, "basis$(basis[j])", j; dag=true)
        ψ_r = ψ_out[j] * rotation
        ψ1 = ψ1 * noprime!(ψ_r) * setelt(s[j] => x1[j])
      end
    end
    if (basis[N] == "Z")
      ψ1 = (ψ1 * ψ_out[N] * setelt(s[N] => x1[N]))[]
    else
      rotation = gate(ψ_out, "basis$(basis[N])", N; dag=true)
      ψ_r = ψ_out[N] * rotation
      ψ1 = (ψ1 * noprime!(ψ_r) * setelt(s[N] => x1[N]))[]
    end

    # Change format of data
    x2 = []
    for j in 1:N
      if basis[j] == "X"
        if x1[j] == 1
          push!(x2, "X+")
        else
          push!(x2, "X-")
        end
      elseif basis[j] == "Y"
        if x1[j] == 1
          push!(x2, "Y+")
        else
          push!(x2, "Y-")
        end
      elseif basis[j] == "Z"
        if x1[j] == 1
          push!(x2, "Z+")
        else
          push!(x2, "Z-")
        end
      end
    end

    ψ2 = ψ_out[1] * dag(state(x2[1], s[1]))
    for j in 2:N
      ψ_r = ψ_out[j] * dag(state(x2[j], s[j]))
      ψ2 = ψ2 * ψ_r
    end
    ψ2 = ψ2[]
    @test ψ1 ≈ ψ2

    if (basis[1] == "Z")
      ψ1 = dag(ψ_out[1]) * setelt(s[1] => x1[1])
    else
      rotation = gate(ψ_out, "basis$(basis[1])", 1; dag=true)
      ψ_r = dag(ψ_out[1]) * dag(rotation)
      ψ1 = noprime!(ψ_r) * setelt(s[1] => x1[1])
    end
    for j in 2:(N - 1)
      if (basis[j] == "Z")
        ψ1 = ψ1 * dag(ψ_out[j]) * setelt(s[j] => x1[j])
      else
        rotation = gate(ψ_out, "basis$(basis[j])", j; dag=true)
        ψ_r = dag(ψ_out[j]) * dag(rotation)
        ψ1 = ψ1 * noprime!(ψ_r) * setelt(s[j] => x1[j])
      end
    end
    if (basis[N] == "Z")
      ψ1 = (ψ1 * dag(ψ_out[N]) * setelt(s[N] => x1[N]))[]
    else
      rotation = gate(ψ_out, "basis$(basis[N])", N; dag=true)
      ψ_r = dag(ψ_out[N]) * dag(rotation)
      ψ1 = (ψ1 * noprime!(ψ_r) * setelt(s[N] => x1[N]))[]
    end

    ψ2 = dag(ψ_out[1]) * state(x2[1], s[1])
    for j in 2:N
      ψ_r = dag(ψ_out[j]) * state(x2[j], s[j])
      ψ2 = ψ2 * ψ_r
    end
    ψ2 = ψ2[]
    @test ψ1 ≈ ψ2
  end
end

@testset "project unitary" begin
  N = 4
  ntrial = 100
  gates = randomcircuit(N, 4; layered=false)

  U = runcircuit(N, gates; process=true)

  bases = randombases(N, ntrial)
  preps = PastaQ.randompreparations(N, ntrial)

  for n in 1:ntrial
    mgates = PastaQ.measurementgates(bases[n, :])
    ψ_in = productstate(N, preps[n, :])
    ψ_out = runcircuit(ψ_in, gates)

    Ψ_out = PastaQ.projectunitary(U, preps[n, :])
    @test PastaQ.array(ψ_out) ≈ PastaQ.array(Ψ_out)

    ψ_m = runcircuit(ψ_out, mgates)
    Ψ_m = runcircuit(Ψ_out, mgates)
    @test PastaQ.array(ψ_m) ≈ PastaQ.array(Ψ_m)
  end
end

@testset "choi matrix + projectchoi" begin
  N = 4
  ntrial = 100
  gates = randomcircuit(N, 4; layered=false)

  Λ = runcircuit(N, gates; process=true, noise=("amplitude_damping", (γ=0.1,)))

  bases = randombases(N, ntrial)
  preps = PastaQ.randompreparations(N, ntrial)
  for n in 1:ntrial
    mgates = PastaQ.measurementgates(bases[n, :])
    ψ_in = productstate(N, preps[n, :])
    ρ_out = runcircuit(ψ_in, gates; noise=("amplitude_damping", (γ=0.1,)))

    Λ_out = PastaQ.projectchoi(Λ, preps[n, :])
    @test PastaQ.array(ρ_out) ≈ PastaQ.array(Λ_out) atol = 1e-6

    ρ_m = runcircuit(ρ_out, mgates)
    Λ_m = runcircuit(Λ_out, mgates)
    @test PastaQ.array(ρ_m) ≈ PastaQ.array(Λ_m) atol = 1e-6
  end
end

@testset "getsamples" begin
  N = 4
  nshots = 10
  gates = randomcircuit(N, 4)
  ψ = runcircuit(N, gates)
  ρ = runcircuit(N, gates; noise=("amplitude_damping", (γ=0.1,)))

  # 1a) Generate data with a MPS on the reference basis
  data = PastaQ.getsamples!(ψ, nshots)
  @test size(data) == (nshots, N)
  # 1b) Generate data with a MPO on the reference basis
  data = PastaQ.getsamples!(ρ, nshots)
  @test size(data) == (nshots, N)

  # 2a) Generate data with a MPS on multiple bases
  bases = randombases(N, nshots; local_basis=["X", "Y", "Z"])
  data = getsamples(ψ, bases)
  @test size(data) == (nshots, N)
  # 2b) Generate data with a MPO on multiple bases
  bases = randombases(N, nshots; local_basis=["X", "Y", "Z"])
  data = getsamples(ρ, bases)
  @test size(data) == (nshots, N)

  # 3) Measure MPS at the output of a circuit
  data, _ = getsamples(N, gates, nshots)
  @test size(data) == (nshots, N)
  data, _ = getsamples(N, gates, nshots; noise=("amplitude_damping", (γ=0.1,)))
  @test size(data) == (nshots, N)
  data, _ = getsamples(N, gates, nshots; local_basis=["X", "Y", "Z"])
  @test size(data) == (nshots, N)
  data, _ = getsamples(
    N, gates, nshots; noise=("amplitude_damping", (γ=0.1,)), local_basis=["X", "Y", "Z"]
  )
  @test size(data) == (nshots, N)
  data, M = getsamples(N, gates, nshots;)
  data, M = getsamples(N, gates, nshots; noise=("amplitude_damping", (γ=0.1,)))
  data, M = getsamples(N, gates, nshots; local_basis=["X", "Y", "Z"])
  data, M = getsamples(
    N, gates, nshots; noise=("amplitude_damping", (γ=0.1,)), local_basis=["X", "Y", "Z"]
  )

  # 4) Process tomography
  data, _ = getsamples(N, gates, nshots; process=true, build_process=false)
  @test size(data) == (nshots, N)
  data, _ = getsamples(
    N,
    gates,
    nshots;
    process=true,
    build_process=false,
    noise=("amplitude_damping", (γ=0.1,)),
  )
  @test size(data) == (nshots, N)
  data, Λ = getsamples(N, gates, nshots; process=true, build_process=true)
  @test Λ isa MPO
  data, Λ = getsamples(
    N,
    gates,
    nshots;
    process=true,
    build_process=true,
    noise=("amplitude_damping", (γ=0.1,)),
  )
  @test PastaQ.ischoi(Λ) == true
end

@testset "readout errors" begin
  N = 4
  nshots = 10
  gates = randomcircuit(N, 4)

  readout_errors = (p1given0=0.01, p0given1=0.04)
  ψ = runcircuit(N, gates)
  ρ = runcircuit(N, gates; noise=("amplitude_damping", (γ=0.1,)))

  # 1a) Generate data with a MPS on the reference basis
  data = PastaQ.getsamples!(ψ, nshots; readout_errors=readout_errors)
  @test size(data) == (nshots, N)
  # 1b) Generate data with a MPO on treadout_errors = readout_errors
  data = PastaQ.getsamples!(ρ, nshots; readout_errors=readout_errors)
  @test size(data) == (nshots, N)

  # 2a) Generate data with a MPS on multiple bases
  bases = randombases(N, nshots; local_basis=["X", "Y", "Z"])
  data = getsamples(ψ, bases; readout_errors=readout_errors)
  @test size(data) == (nshots, N)
  # 2b) Generate data with a MPO on multiple bases
  bases = randombases(N, nshots; local_basis=["X", "Y", "Z"])
  data = getsamples(ρ, bases; readout_errors=readout_errors)
  @test size(data) == (nshots, N)

  # 3) Measure MPS at the output of a circuit
  data, _ = getsamples(N, gates, nshots; readout_errors=readout_errors)
  @test size(data) == (nshots, N)
  data, _ = getsamples(gates, nshots; readout_errors=readout_errors)
  @test size(data) == (nshots, N)
  data, _ = getsamples(
    N, gates, nshots; noise=("amplitude_damping", (γ=0.1,)), readout_errors=readout_errors
  )
  @test size(data) == (nshots, N)
  data, _ = getsamples(
    N, gates, nshots; local_basis=["X", "Y", "Z"], readout_errors=readout_errors
  )
  @test size(data) == (nshots, N)
  data, _ = getsamples(
    gates, nshots; local_basis=["X", "Y", "Z"], readout_errors=readout_errors
  )
  @test size(data) == (nshots, N)
  data, _ = getsamples(
    N,
    gates,
    nshots;
    noise=("amplitude_damping", (γ=0.1,)),
    local_basis=["X", "Y", "Z"],
    readout_errors=readout_errors,
  )
  @test size(data) == (nshots, N)
  data, _ = getsamples(
    gates,
    nshots;
    noise=("amplitude_damping", (γ=0.1,)),
    local_basis=["X", "Y", "Z"],
    readout_errors=readout_errors,
  )
  @test size(data) == (nshots, N)
  data, M = getsamples(N, gates, nshots; readout_errors=readout_errors)
  data, M = getsamples(
    N, gates, nshots; noise=("amplitude_damping", (γ=0.1,)), readout_errors=readout_errors
  )
  data, M = getsamples(
    N, gates, nshots; local_basis=["X", "Y", "Z"], readout_errors=readout_errors
  )
  data, M = getsamples(
    N,
    gates,
    nshots;
    noise=("amplitude_damping", (γ=0.1,)),
    local_basis=["X", "Y", "Z"],
    readout_errors=readout_errors,
  )

  # 4) Process tomography
  data, _ = getsamples(
    N, gates, nshots; process=true, build_process=false, readout_errors=readout_errors
  )
  @test size(data) == (nshots, N)
  data, _ = getsamples(
    gates, nshots; process=true, build_process=false, readout_errors=readout_errors
  )
  @test size(data) == (nshots, N)
  data, _ = getsamples(
    N,
    gates,
    nshots;
    process=true,
    build_process=false,
    noise=("amplitude_damping", (γ=0.1,)),
    readout_errors=readout_errors,
  )
  @test size(data) == (nshots, N)
  data, Λ = getsamples(
    N, gates, nshots; process=true, build_process=true, readout_errors=readout_errors
  )
  data, Λ = getsamples(
    N,
    gates,
    nshots;
    process=true,
    build_process=true,
    noise=("amplitude_damping", (γ=0.1,)),
    readout_errors=readout_errors,
  )
end<|MERGE_RESOLUTION|>--- conflicted
+++ resolved
@@ -72,21 +72,6 @@
   ψ = runcircuit(ψ0, gates)
   ψ_vec = PastaQ.array(ψ)
   probs = abs2.(ψ_vec)
-<<<<<<< HEAD
-  
-  nshots = 50000
-  samples = PastaQ.getsamples!(ψ,nshots)
-  @test size(samples)[1] == nshots
-  @test size(samples)[2] == N
-  data_prob = empiricalprobability(samples)
-  @test probs ≈ data_prob atol=1e-2
-  
-  samples = PastaQ.getsamples!(prod(ψ),nshots)
-  @test size(samples)[1] == nshots
-  @test size(samples)[2] == N
-  data_prob = empiricalprobability(samples)
-  @test probs ≈ data_prob atol=1e-2
-=======
 
   nshots = 100000
   samples = PastaQ.getsamples!(ψ, nshots)
@@ -94,31 +79,16 @@
   @test size(samples)[2] == N
   data_prob = empiricalprobability(samples)
   @test probs ≈ data_prob atol = 1e-2
->>>>>>> d838cf47
-
+  
   ρ = runcircuit(N, gates; noise=("amplitude_damping", (γ=0.01,)))
   ρ_mat = PastaQ.array(ρ)
   probs = real(diag(ρ_mat))
-<<<<<<< HEAD
-  samples = PastaQ.getsamples!(ρ,nshots)
-  @test size(samples)[1] == nshots
-  @test size(samples)[2] == N
-  data_prob = empiricalprobability(samples)
-  @test probs ≈ data_prob atol=1e-2
-
-  samples = PastaQ.getsamples!(prod(ρ),nshots)
-  @test size(samples)[1] == nshots
-  @test size(samples)[2] == N
-  data_prob = empiricalprobability(samples)
-  @test probs ≈ data_prob atol=1e-2
-=======
 
   samples = PastaQ.getsamples!(ρ, nshots)
   @test size(samples)[1] == nshots
   @test size(samples)[2] == N
   data_prob = empiricalprobability(samples)
   @test probs ≈ data_prob atol = 1e-2
->>>>>>> d838cf47
 end
 
 @testset "measurement projections" begin
