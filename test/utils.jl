using PastaQ
using ITensors
using Test
using LinearAlgebra
using Random

@testset "array" begin
  N = 5
  ψ = productstate(N)
<<<<<<< HEAD
  ψvec = PastaQ.array(ψ)
  @test size(ψvec) == (1<<N,)
  
  ρ = MPO(productstate(N))
  ρmat = PastaQ.array(ρ)
  @test size(ρmat) == (1<<N,1<<N)
  
  ρ = randomstate(N; mixed = true)
  ρmat = PastaQ.array(ρ)
  @test size(ρmat) == (1<<N,1<<N)

  U = randomprocess(N)
  Umat = PastaQ.array(U)
  @test size(Umat) == (1<<N,1<<N)
  
=======
  ψvec = array(ψ)
  @test size(ψvec) == (1 << N,)

  ρ = MPO(productstate(N))
  ρmat = array(ρ)
  @test size(ρmat) == (1 << N, 1 << N)

  ρ = randomstate(N; mixed=true)
  ρmat = array(ρ)
  @test size(ρmat) == (1 << N, 1 << N)

  U = randomprocess(N)
  Umat = array(U)
  @test size(Umat) == (1 << N, 1 << N)

>>>>>>> d838cf47
  N = 3
  Λ = randomprocess(N; mixed=true)
end

@testset "hilbertspace" begin
  N = 5
  ψ = productstate(N)
  ρ = MPO(productstate(ψ))
  Λ = randomstate(ψ; mixed=true)

  @test PastaQ.hilbertspace(ψ) == siteinds(ψ)
  @test PastaQ.hilbertspace(ψ) == PastaQ.hilbertspace(ρ)
  @test PastaQ.hilbertspace(ψ) == PastaQ.hilbertspace(Λ)
end

@testset "choi tags and MPO/MPS conversion" begin
  N = 4
  circuit = randomcircuit(4, 4)

  U = runcircuit(circuit; process=true)
  ρ = PastaQ.choimatrix(PastaQ.hilbertspace(U), circuit; noise=("DEP", (p=0.01,)))
  Λ = randomprocess(4; mixed=true)

  @test PastaQ.ischoi(ρ) == true
  @test PastaQ.ischoi(U) == false
  @test PastaQ.ischoi(Λ) == true
  @test PastaQ.haschoitags(U) == false
  @test PastaQ.haschoitags(ρ) == true
  @test PastaQ.haschoitags(Λ) == true

  Ψ = PastaQ.choitags(U)
  @test hastags(inds(Ψ[1]), "Input") == true
  @test hastags(inds(Ψ[1]), "Output") == true
  @test plev(firstind(Ψ[1]; tags="Input")) == 0
  @test plev(firstind(Ψ[1]; tags="Output")) == 0

  V = PastaQ.mpotags(Ψ)
  @test hastags(inds(V[1]), "Input") == false
  @test hastags(inds(V[1]), "Output") == false
  @test plev(inds(V[1]; tags="Qubit")[1]) == 1
  @test plev(inds(V[1]; tags="Qubit")[2]) == 0

  Ψ = PastaQ.unitary_mpo_to_choi_mps(U)
  @test Ψ isa MPS
  @test hastags(inds(Ψ[1]), "Input") == true
  @test hastags(inds(Ψ[1]), "Output") == true
  @test plev(firstind(Ψ[1]; tags="Input")) == 0
  @test plev(firstind(Ψ[1]; tags="Output")) == 0

  V = PastaQ.choi_mps_to_unitary_mpo(Ψ)
  @test V isa MPO
  @test hastags(inds(V[1]), "Input") == false
  @test hastags(inds(V[1]), "Output") == false
  @test plev(inds(V[1]; tags="Qubit")[1]) == 1
  @test plev(inds(V[1]; tags="Qubit")[2]) == 0
end

@testset "nqubits/nlayers/ngates" begin
  @test nqubits(("H", 2)) == 2
  @test nqubits(("CX", (2, 5))) == 5

  for i in 1:1000
    depth = 4
    N = rand(3:50)
    gates = randomcircuit(N, depth; twoqubitgates="CX", onequbitgates="Rn")
    n = nqubits(gates)
    @test N == n
    @test PastaQ.nlayers(gates) == depth
    @test PastaQ.ngates(gates) == depth ÷ 2 * (2 * N ÷ 2 - 1 + 2 * N)
    gates = randomcircuit(N, depth; twoqubitgates="CX", onequbitgates="Rn", layered=false)
    n = nqubits(gates)
    @test N == n
    @test PastaQ.nlayers(gates) == 1
    @test PastaQ.ngates(gates) == depth ÷ 2 * (2 * N ÷ 2 - 1 + 2 * N)
  end
end<|MERGE_RESOLUTION|>--- conflicted
+++ resolved
@@ -7,23 +7,6 @@
 @testset "array" begin
   N = 5
   ψ = productstate(N)
-<<<<<<< HEAD
-  ψvec = PastaQ.array(ψ)
-  @test size(ψvec) == (1<<N,)
-  
-  ρ = MPO(productstate(N))
-  ρmat = PastaQ.array(ρ)
-  @test size(ρmat) == (1<<N,1<<N)
-  
-  ρ = randomstate(N; mixed = true)
-  ρmat = PastaQ.array(ρ)
-  @test size(ρmat) == (1<<N,1<<N)
-
-  U = randomprocess(N)
-  Umat = PastaQ.array(U)
-  @test size(Umat) == (1<<N,1<<N)
-  
-=======
   ψvec = array(ψ)
   @test size(ψvec) == (1 << N,)
 
@@ -39,7 +22,6 @@
   Umat = array(U)
   @test size(Umat) == (1 << N, 1 << N)
 
->>>>>>> d838cf47
   N = 3
   Λ = randomprocess(N; mixed=true)
 end
