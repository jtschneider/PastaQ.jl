using PastaQ
using ITensors
using Test
using LinearAlgebra
using Random

@testset "quantum state fidelity" begin
  N = 4
  circuit1 = randomcircuit(N, 3)
  circuit2 = randomcircuit(N, 3)
  # MPS wavefunction
  ψ1 = runcircuit(circuit1)
  ψ2 = runcircuit(productstate(ψ1), circuit2)
  # MPO density matrix
  ρ1 = runcircuit(productstate(ψ1), circuit1; noise=("DEP", (p=0.01,)))
  ρ2 = runcircuit(productstate(ψ1), circuit2; noise=("DEP", (p=0.01,)))
  # LPDO density matrix
  ϱ1 = normalize!(randomstate(ψ1; mixed=true))
  ϱ2 = normalize!(randomstate(ψ1; mixed=true))

  ψ1vec = PastaQ.array(ψ1)
  ρ1mat = PastaQ.array(ρ1)
  ϱ1mat = PastaQ.array(ϱ1)

  ψ2vec = PastaQ.array(ψ2)
  ρ2mat = PastaQ.array(ρ2)
  ϱ2mat = PastaQ.array(ϱ2)

  @test fidelity(ψ1, ψ2) ≈ abs2(ψ1vec' * ψ2vec)
  @test fidelity(ψ1, ρ2) ≈ ψ1vec' * ρ2mat * ψ1vec
  @test fidelity(ψ1, ϱ2) ≈ (ψ1vec' * ϱ2mat * ψ1vec)

  @test fidelity(ρ1, ρ2) ≈ real(tr(sqrt(sqrt(ρ1mat) * ρ2mat * sqrt(ρ1mat))))^2 atol = 1e-8
  @test fidelity(ρ1, ϱ2) ≈ real(tr(sqrt(sqrt(ρ1mat) * ϱ2mat * sqrt(ρ1mat))))^2 atol = 1e-8
  @test fidelity(ϱ1, ϱ2) ≈ real(tr(sqrt(sqrt(ϱ1mat) * ϱ2mat * sqrt(ϱ1mat))))^2 atol = 1e-8
end

@testset "quantum process fidelity" begin
  N = 3
<<<<<<< HEAD
  Random.seed!(1234) 
  circuit1 = randomcircuit(N,3)
  circuit2 = randomcircuit(N,3)
=======

  circuit1 = randomcircuit(N, 3)
  circuit2 = randomcircuit(N, 3)
>>>>>>> d838cf47
  # MPO unitary 
  U1 = runcircuit(circuit1; process=true)
  U2 = randomprocess(U1)

  # MPO Choi matrix 
<<<<<<< HEAD
  ρ1 = PastaQ.choimatrix(PastaQ.hilbertspace(U1), circuit1; noise = ("AD",(γ=0.1,)))
  ρ2 = PastaQ.choimatrix(PastaQ.hilbertspace(U1), circuit2; noise = ("AD",(γ=0.1,)))
  #ρ1 = PastaQ.choimatrix(PastaQ.hilbertspace(U1), circuit1; noise = ("DEP",(p=0.5,)))
  #ρ2 = PastaQ.choimatrix(PastaQ.hilbertspace(U1), circuit2; noise = ("DEP",(p=0.5,)))
  # LPDO Choi matrix
  ϱ1 = normalize!(randomprocess(U1; mixed = true))
  ϱ2 = normalize!(randomprocess(U1; mixed = true))
  @test PastaQ.array(ρ1) ≈ PastaQ.array(ρ1)'
=======
  ρ1 = PastaQ.choimatrix(PastaQ.hilbertspace(U1), circuit1; noise=("DEP", (p=0.01,)))
  ρ2 = PastaQ.choimatrix(PastaQ.hilbertspace(U1), circuit2; noise=("DEP", (p=0.01,)))
  # LPDO Choi matrix
  ϱ1 = normalize!(randomprocess(U1; mixed=true))
  ϱ2 = normalize!(randomprocess(U1; mixed=true))

>>>>>>> d838cf47
  @disable_warn_order begin
    ϕ1 = PastaQ.unitary_mpo_to_choi_mps(U1)
    normalize!(ϕ1)
    ϕ1vec = PastaQ.array(ϕ1)
    ρ1mat = PastaQ.array(ρ1)
<<<<<<< HEAD
    ρ1mat = ρ1mat ./ tr(ρ1mat) 
    ϱ1mat = PastaQ.array(ϱ1)
    ϱ1mat = ϱ1mat ./ tr(ϱ1mat) 
=======
    ρ1mat = ρ1mat / tr(ρ1mat)
    ϱ1mat = PastaQ.array(ϱ1)
    ϱ1mat = ϱ1mat / tr(ϱ1mat)
>>>>>>> d838cf47

    ϕ2 = PastaQ.unitary_mpo_to_choi_mps(U2)
    normalize!(ϕ2)
    ϕ2vec = PastaQ.array(ϕ2)
    ρ2mat = PastaQ.array(ρ2)
<<<<<<< HEAD
    ρ2mat = ρ2mat ./ tr(ρ2mat) 
    ϱ2mat = PastaQ.array(ϱ2)
    ϱ2mat = ϱ2mat ./ tr(ϱ2mat) 
    @test fidelity(U1,U2; process = true) ≈ abs2(ϕ1vec' * ϕ2vec)
    @test fidelity(U1,ρ2; process = true) ≈ ϕ1vec' * ρ2mat * ϕ1vec
    @test fidelity(U1,ϱ2; process = true) ≈ (ϕ1vec' * ϱ2mat * ϕ1vec) 
    
    @test fidelity(ρ1,ρ1; process = true) ≈ 1.0 atol = 1e-5 
    @test fidelity(ρ2,ρ2; process = true) ≈ 1.0 atol = 1e-5
    @test fidelity(ρ1,ρ2; process = true) ≈ real(tr(sqrt(sqrt(ρ1mat)*ρ2mat*sqrt(ρ1mat))))^2 atol=1e-5 
    @test fidelity(ρ1,ϱ2; process = true) ≈ real(tr(sqrt(sqrt(ρ1mat)*ϱ2mat*sqrt(ρ1mat))))^2 atol=1e-5
    @test fidelity(ϱ1,ϱ2; process = true) ≈ real(tr(sqrt(sqrt(ϱ1mat)*ϱ2mat*sqrt(ϱ1mat))))^2 atol=1e-5
=======
    ρ2mat = ρ2mat / tr(ρ2mat)
    ϱ2mat = PastaQ.array(ϱ2)
    ϱ2mat = ϱ2mat / tr(ϱ2mat)
    @test fidelity(U1, U2; process=true) ≈ abs2(ϕ1vec' * ϕ2vec)
    @test fidelity(U1, ρ2; process=true) ≈ ϕ1vec' * ρ2mat * ϕ1vec
    @test fidelity(U1, ϱ2; process=true) ≈ (ϕ1vec' * ϱ2mat * ϕ1vec)

    @test fidelity(ρ1, ρ2; process=true) ≈
          real(tr(sqrt(sqrt(ρ1mat) * ρ2mat * sqrt(ρ1mat))))^2 atol = 1e-8
    @test fidelity(ρ1, ϱ2; process=true) ≈
          real(tr(sqrt(sqrt(ρ1mat) * ϱ2mat * sqrt(ρ1mat))))^2 atol = 1e-8
    @test fidelity(ϱ1, ϱ2; process=true) ≈
          real(tr(sqrt(sqrt(ϱ1mat) * ϱ2mat * sqrt(ϱ1mat))))^2 atol = 1e-8
>>>>>>> d838cf47
  end
end

@testset "frobenius distance" begin
  N = 4
  Random.seed!(1111)
  ψ1 = randomstate(N; χ=2)
  Random.seed!(2222)
  ψ2 = randomstate(ψ1; χ=2)

  ρ_mpo = MPO(ψ1)
  σ_mpo = MPO(ψ2)

  ρ_mat = PastaQ.array(ρ_mpo)
  σ_mat = PastaQ.array(σ_mpo)
  Kρ = tr(ρ_mat)
  Kσ = tr(σ_mat)

  δ = ρ_mat / Kρ - σ_mat / Kσ

  T = sqrt(tr(conj(transpose(δ)) * δ))

  F = frobenius_distance(ρ_mpo, σ_mpo)
  @test T ≈ F
  @test F ≈ frobenius_distance(ψ1, σ_mpo)
  @test F ≈ frobenius_distance(ρ_mpo, ψ2)
  @test F ≈ frobenius_distance(ψ1, ψ2)

  Random.seed!(1111)
  ρ = randomstate(ψ1; mixed=true, χ=2, ξ=2)

  ρ_mpo = MPO(ρ)
  σ_mpo = MPO(ψ2)

  ρ_mat = PastaQ.array(ρ_mpo)
  σ_mat = PastaQ.array(σ_mpo)
  Kρ = tr(ρ_mat)
  Kσ = tr(σ_mat)

  δ = ρ_mat / Kρ - σ_mat / Kσ

  T = sqrt(tr(conj(transpose(δ)) * δ))

  F = frobenius_distance(ρ, σ_mpo)
  @test T ≈ F
  @test F ≈ frobenius_distance(ρ_mpo, ψ2)

  Random.seed!(1111)
  σ = randomstate(ψ1; mixed=true, χ=2, ξ=2)

  ρ_mpo = MPO(ψ1)
  σ_mpo = MPO(σ)

  ρ_mat = PastaQ.array(ρ_mpo)
  σ_mat = PastaQ.array(σ_mpo)
  Kρ = tr(ρ_mat)
  Kσ = tr(σ_mat)

  δ = ρ_mat / Kρ - σ_mat / Kσ

  T = sqrt(tr(conj(transpose(δ)) * δ))

  F = frobenius_distance(ρ_mpo, σ)
  @test T ≈ F
  @test F ≈ frobenius_distance(ψ1, σ_mpo)

  Random.seed!(1111)
  ρ = randomstate(N; mixed=true, χ=2, ξ=2)
  Random.seed!(1111)
  σ = randomstate(ρ; mixed=true, χ=2, ξ=2)

  ρ_mpo = MPO(ρ)
  σ_mpo = MPO(σ)

  ρ_mat = PastaQ.array(ρ_mpo)
  σ_mat = PastaQ.array(σ_mpo)
  Kρ = tr(ρ_mat)
  Kσ = tr(σ_mat)

  δ = ρ_mat / Kρ - σ_mat / Kσ

  T = sqrt(tr(conj(transpose(δ)) * δ))

  F = frobenius_distance(ρ, σ)
  @test T ≈ F
end

@testset "fidelity bound" begin
  N = 4
  Random.seed!(1111)
  ψ1 = randomstate(N; χ=2)
  Random.seed!(2222)
  ψ2 = randomstate(ψ1; χ=2)

  ρ_mpo = MPO(ψ1)
  σ_mpo = MPO(ψ2)

  ρ_mat = PastaQ.array(ρ_mpo)
  σ_mat = PastaQ.array(σ_mpo)
  Kρ = tr(ρ_mat)
  Kσ = tr(σ_mat)

  f = tr(conj(transpose(ρ_mat / Kρ)) * (σ_mat / Kσ))
  F̃ = fidelity_bound(ρ_mpo, σ_mpo)
  @test f ≈ F̃
  @test F̃ ≈ fidelity(ψ1, σ_mpo)
  @test F̃ ≈ fidelity(ρ_mpo, ψ2)
  @test F̃ ≈ fidelity(ψ1, ψ2)

  Random.seed!(1111)
  ρ = randomstate(ψ1; mixed=true, χ=2, ξ=2)

  ρ_mpo = MPO(ρ)
  σ_mpo = MPO(ψ2)

  ρ_mat = PastaQ.array(ρ_mpo)
  σ_mat = PastaQ.array(σ_mpo)
  Kρ = tr(ρ_mat)
  Kσ = tr(σ_mat)

  f = tr(conj(transpose(ρ_mat / Kρ)) * (σ_mat / Kσ))
  F̃ = fidelity_bound(ρ, σ_mpo)
  @test f ≈ F̃
  @test F̃ ≈ fidelity(ρ_mpo, ψ2)

  Random.seed!(1111)
  σ = randomstate(ψ1; mixed=true, χ=2, ξ=2)

  ρ_mpo = MPO(ψ1)
  σ_mpo = MPO(σ)

  ρ_mat = PastaQ.array(ρ_mpo)
  σ_mat = PastaQ.array(σ_mpo)
  Kρ = tr(ρ_mat)
  Kσ = tr(σ_mat)
  f = tr(conj(transpose(ρ_mat / Kρ)) * (σ_mat / Kσ))
  F̃ = fidelity_bound(ρ_mpo, σ)
  @test f ≈ F̃
  @test F̃ ≈ fidelity(ψ1, σ_mpo)

  Random.seed!(1111)
  ρ = randomstate(N; mixed=true, χ=2, ξ=2)
  Random.seed!(1111)
  σ = randomstate(ρ; mixed=true, χ=2, ξ=2)

  ρ_mpo = MPO(ρ)
  σ_mpo = MPO(σ)

  ρ_mat = PastaQ.array(ρ_mpo)
  σ_mat = PastaQ.array(σ_mpo)
  Kρ = tr(ρ_mat)
  Kσ = tr(σ_mat)

  f = tr(conj(transpose(ρ_mat / Kρ)) * (σ_mat / Kσ))
  F̃ = fidelity_bound(ρ, σ)
  @test f ≈ F̃
end<|MERGE_RESOLUTION|>--- conflicted
+++ resolved
@@ -37,70 +37,34 @@
 
 @testset "quantum process fidelity" begin
   N = 3
-<<<<<<< HEAD
-  Random.seed!(1234) 
-  circuit1 = randomcircuit(N,3)
-  circuit2 = randomcircuit(N,3)
-=======
 
   circuit1 = randomcircuit(N, 3)
   circuit2 = randomcircuit(N, 3)
->>>>>>> d838cf47
   # MPO unitary 
   U1 = runcircuit(circuit1; process=true)
   U2 = randomprocess(U1)
 
+  # TODO: fix distance bug, only happens with depolarizing channel
   # MPO Choi matrix 
-<<<<<<< HEAD
-  ρ1 = PastaQ.choimatrix(PastaQ.hilbertspace(U1), circuit1; noise = ("AD",(γ=0.1,)))
-  ρ2 = PastaQ.choimatrix(PastaQ.hilbertspace(U1), circuit2; noise = ("AD",(γ=0.1,)))
-  #ρ1 = PastaQ.choimatrix(PastaQ.hilbertspace(U1), circuit1; noise = ("DEP",(p=0.5,)))
-  #ρ2 = PastaQ.choimatrix(PastaQ.hilbertspace(U1), circuit2; noise = ("DEP",(p=0.5,)))
-  # LPDO Choi matrix
-  ϱ1 = normalize!(randomprocess(U1; mixed = true))
-  ϱ2 = normalize!(randomprocess(U1; mixed = true))
-  @test PastaQ.array(ρ1) ≈ PastaQ.array(ρ1)'
-=======
-  ρ1 = PastaQ.choimatrix(PastaQ.hilbertspace(U1), circuit1; noise=("DEP", (p=0.01,)))
-  ρ2 = PastaQ.choimatrix(PastaQ.hilbertspace(U1), circuit2; noise=("DEP", (p=0.01,)))
+  ρ1 = PastaQ.choimatrix(PastaQ.hilbertspace(U1), circuit1; noise=("depolarizing", (p=0.01,)))
+  ρ2 = PastaQ.choimatrix(PastaQ.hilbertspace(U1), circuit2; noise=("depolarizing", (p=0.01,)))
+  
   # LPDO Choi matrix
   ϱ1 = normalize!(randomprocess(U1; mixed=true))
   ϱ2 = normalize!(randomprocess(U1; mixed=true))
 
->>>>>>> d838cf47
   @disable_warn_order begin
     ϕ1 = PastaQ.unitary_mpo_to_choi_mps(U1)
     normalize!(ϕ1)
     ϕ1vec = PastaQ.array(ϕ1)
     ρ1mat = PastaQ.array(ρ1)
-<<<<<<< HEAD
-    ρ1mat = ρ1mat ./ tr(ρ1mat) 
-    ϱ1mat = PastaQ.array(ϱ1)
-    ϱ1mat = ϱ1mat ./ tr(ϱ1mat) 
-=======
     ρ1mat = ρ1mat / tr(ρ1mat)
     ϱ1mat = PastaQ.array(ϱ1)
     ϱ1mat = ϱ1mat / tr(ϱ1mat)
->>>>>>> d838cf47
-
     ϕ2 = PastaQ.unitary_mpo_to_choi_mps(U2)
     normalize!(ϕ2)
     ϕ2vec = PastaQ.array(ϕ2)
     ρ2mat = PastaQ.array(ρ2)
-<<<<<<< HEAD
-    ρ2mat = ρ2mat ./ tr(ρ2mat) 
-    ϱ2mat = PastaQ.array(ϱ2)
-    ϱ2mat = ϱ2mat ./ tr(ϱ2mat) 
-    @test fidelity(U1,U2; process = true) ≈ abs2(ϕ1vec' * ϕ2vec)
-    @test fidelity(U1,ρ2; process = true) ≈ ϕ1vec' * ρ2mat * ϕ1vec
-    @test fidelity(U1,ϱ2; process = true) ≈ (ϕ1vec' * ϱ2mat * ϕ1vec) 
-    
-    @test fidelity(ρ1,ρ1; process = true) ≈ 1.0 atol = 1e-5 
-    @test fidelity(ρ2,ρ2; process = true) ≈ 1.0 atol = 1e-5
-    @test fidelity(ρ1,ρ2; process = true) ≈ real(tr(sqrt(sqrt(ρ1mat)*ρ2mat*sqrt(ρ1mat))))^2 atol=1e-5 
-    @test fidelity(ρ1,ϱ2; process = true) ≈ real(tr(sqrt(sqrt(ρ1mat)*ϱ2mat*sqrt(ρ1mat))))^2 atol=1e-5
-    @test fidelity(ϱ1,ϱ2; process = true) ≈ real(tr(sqrt(sqrt(ϱ1mat)*ϱ2mat*sqrt(ϱ1mat))))^2 atol=1e-5
-=======
     ρ2mat = ρ2mat / tr(ρ2mat)
     ϱ2mat = PastaQ.array(ϱ2)
     ϱ2mat = ϱ2mat / tr(ϱ2mat)
@@ -114,7 +78,6 @@
           real(tr(sqrt(sqrt(ρ1mat) * ϱ2mat * sqrt(ρ1mat))))^2 atol = 1e-8
     @test fidelity(ϱ1, ϱ2; process=true) ≈
           real(tr(sqrt(sqrt(ϱ1mat) * ϱ2mat * sqrt(ϱ1mat))))^2 atol = 1e-8
->>>>>>> d838cf47
   end
 end
 
