using PastaQ
using ITensors
using Test
using Random

@testset "pre-defined ciruits" begin
  N = 10
  @test length(qft(N)) == sum(1:(N - 1)) + N
  @test length(qft(N; inverse=true)) == sum(1:(N - 1)) + N
  @test length(ghz(N)) == N
end

@testset "gatelayer" begin
  N = 10

  layer = gatelayer("X", N)
  @test length(layer) == N
  @test all(x -> x == "X", first.(layer))

  layer = gatelayer("X", 1:2:N)
  @test length(layer) == N ÷ 2

  layer = gatelayer("X", [1, 3, 5, 7])
  @test length(layer) == 4

  layer = gatelayer("Rx", N; θ=0.1)
  @test haskey.(last.(layer), :θ) == ones(N)
  @test values.(last.(layer)) == [(0.1,) for _ in 1:N]

  qarray = PastaQ.lineararray(N)
  layer = gatelayer("CX", qarray[1])
  @test length(layer) == length(qarray[1])
  @test all(x -> x == "CX", first.(layer))
  layer = gatelayer("CX", qarray[2])
  @test length(layer) == length(qarray[2])
  @test all(x -> x == "CX", first.(layer))
end

@testset "randommparams" begin
  N = 10
  pars = PastaQ.randomparams("Rx")
  @test haskey(pars, :θ)
  pars = PastaQ.randomparams("Ry")
  @test haskey(pars, :θ)
  pars = PastaQ.randomparams("Rz")
  @test haskey(pars, :ϕ)
  pars = PastaQ.randomparams("Rn")
<<<<<<< HEAD
  @test haskey(pars,:θ)
  @test haskey(pars,:ϕ)
  @test haskey(pars,:λ)
  
  pars = PastaQ.randomparams("RandomUnitary",2)
  @test haskey(pars,:random_matrix)
  @test size(pars[:random_matrix]) == (4,4)
=======
  @test haskey(pars, :θ)
  @test haskey(pars, :ϕ)
  @test haskey(pars, :λ)

  pars = PastaQ.randomparams("RandomUnitary", 4)
  @test haskey(pars, :random_matrix)
  @test size(pars[:random_matrix]) == (4, 4)
>>>>>>> d838cf47
  @test pars[:random_matrix] isa Matrix{ComplexF64}
end

@testset "randomlayer" begin
  N = 10
  layer = randomlayer("Rn", N)
  @test length(layer) == N
  @test all(x -> x == "Rn", first.(layer))

  qarray = PastaQ.lineararray(N)
  layer = randomlayer("RandomUnitary", qarray[1])
  @test length(layer) == length(qarray[1])
  @test all(x -> x == "RandomUnitary", first.(layer))
  layer = randomlayer("RandomUnitary", qarray[2])
  @test length(layer) == length(qarray[2])
  @test all(x -> x == "RandomUnitary", first.(layer))
end

@testset "random circuits" begin
  N = 30
  depth = 10
  circuit = randomcircuit(N, depth; twoqubitgates="RandomUnitary")
  @test length(circuit) == depth
  for d in 1:depth
    @test all(x -> x == "RandomUnitary", first.(circuit[depth]))
  end

  circuit = randomcircuit(N, depth; twoqubitgates="CX")
  @test PastaQ.nlayers(circuit) == depth
  for d in 1:depth
    @test all(x -> x == "CX", first.(circuit[depth]))
  end

  circuit = randomcircuit(N, depth; twoqubitgates="CX", onequbitgates="Rn")
  @test size(circuit, 1) == depth

  circuit = randomcircuit(
    N, depth; twoqubitgates="RandomUnitary", onequbitgates=["Rn", "X"]
  )
  @test size(circuit, 1) == depth
end<|MERGE_RESOLUTION|>--- conflicted
+++ resolved
@@ -45,7 +45,6 @@
   pars = PastaQ.randomparams("Rz")
   @test haskey(pars, :ϕ)
   pars = PastaQ.randomparams("Rn")
-<<<<<<< HEAD
   @test haskey(pars,:θ)
   @test haskey(pars,:ϕ)
   @test haskey(pars,:λ)
@@ -53,15 +52,6 @@
   pars = PastaQ.randomparams("RandomUnitary",2)
   @test haskey(pars,:random_matrix)
   @test size(pars[:random_matrix]) == (4,4)
-=======
-  @test haskey(pars, :θ)
-  @test haskey(pars, :ϕ)
-  @test haskey(pars, :λ)
-
-  pars = PastaQ.randomparams("RandomUnitary", 4)
-  @test haskey(pars, :random_matrix)
-  @test size(pars[:random_matrix]) == (4, 4)
->>>>>>> d838cf47
   @test pars[:random_matrix] isa Matrix{ComplexF64}
 end
 
