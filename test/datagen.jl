using PastaQ
using ITensors
using HDF5
using JLD
using Test
using LinearAlgebra

<<<<<<< HEAD
#function state_to_int(state::Array)
#  index = 0
#  for j in 1:length(state)
#    index += 2^(j-1)*state[length(state)+1-j]
#  end
#  return index
#end
#
#
#
#function empiricalprobability(samples::Matrix)
#  prob = zeros((1<<size(samples)[2]))
#  for n in 1:size(samples)[1]
#    sample = samples[n,:]
#    index = state_to_int(sample)
#    prob[index+1] += 1
#  end
#  prob = prob / size(samples)[1]
#  return prob
#end
#
#function probability_of(data_in::Array,data_out::Array,target_in::Array,target_out::Array)
#  nshots = size(data_in)[1]
#  prob = 0.0
#  for n in 1:nshots
#    if data_in[n,:]==target_in && data_out[n,:]==target_out
#      prob += 1.0/nshots
#    end
#  end
#  return prob
#end
#
#@testset "generation of preparation states" begin
#  N = 4
#  nshots = 100
#  states = randompreparations(N,nshots)
#  @test size(states)[1] == nshots
#  @test size(states)[2] == N
#  
#  states = randompreparations(N, nshots, ndistinctstates = 10)
#  @test size(states)[1] == nshots
#  @test size(states)[2] == N
#  
#  for i in 1:10
#    for j in 1:10
#      @test states[10*(i-1)+j] == states[10*(i-1)+1]
#    end
#  end
#end
#
#@testset "generation of measurement bases" begin
#  N = 4
#  nshots = 100
#  bases = randombases(N, nshots)
#  @test size(bases)[1] == nshots
#  @test size(bases)[2] == N
#  
#  bases = randombases(N, nshots, ndistinctbases = 10)
#  @test size(bases)[1] == nshots
#  @test size(bases)[2] == N
#  
#  for i in 1:10
#    for j in 1:10
#      @test bases[10*(i-1)+j] == bases[10*(i-1)+1]
#    end
#  end
#end
#
#
#@testset "measurements" begin
#  N = 4
#  depth = 10
#  ψ0 = qubits(N)
#  gates = randomcircuit(N,depth)
#  ψ = runcircuit(ψ0,gates)
#  ψ_vec = fullvector(ψ)
#  probs = abs2.(ψ_vec)
#  
#  nshots = 100000
#  samples = PastaQ.getsamples!(ψ,nshots)
#  @test size(samples)[1] == nshots
#  @test size(samples)[2] == N
#  data_prob = empiricalprobability(samples)
#  @test probs ≈ data_prob atol=1e-2
#
#  ρ = runcircuit(N,gates,noise="AD",γ=0.01)
#  ρ_mat = fullmatrix(ρ)
#  probs = real(diag(ρ_mat))
#
#  samples = PastaQ.getsamples!(ρ,nshots)
#  @test size(samples)[1] == nshots
#  @test size(samples)[2] == N
#  data_prob = empiricalprobability(samples)
#  @test probs ≈ data_prob atol=1e-2
#end
#
#
#@testset "measurement projections" begin
#  N = 8
#  nshots = 20
#  ψ0 = qubits(N)
#  bases = randombases(N,nshots)
#  
#  depth = 8
#  gates = randomcircuit(N,depth)
#  ψ = runcircuit(ψ0,gates)
#  s = siteinds(ψ)
#
#  for n in 1:nshots
#    basis = bases[n,:]
#    meas_gates = measurementgates(basis)
#    #meas_tensors = buildcircuit(ψ,meas_gates)
#    ψ_out = runcircuit(ψ,meas_gates)
#    x1 = PastaQ.getsamples!(ψ_out)
#    x1 .+= 1 
#    
#    if (basis[1] == "Z")
#      ψ1 = ψ_out[1] * setelt(s[1]=>x1[1])
#    else
#      rotation = gate(ψ_out,"meas$(basis[1])",1)
#      ψ_r = ψ_out[1] * rotation
#      ψ1 = noprime!(ψ_r) * setelt(s[1]=>x1[1])
#    end
#    for j in 2:N-1
#      if (basis[j] == "Z")
#        ψ1 = ψ1 * ψ_out[j] * setelt(s[j]=>x1[j])
#      else
#        rotation = gate(ψ_out,"meas$(basis[j])",j)
#        ψ_r = ψ_out[j] * rotation
#        ψ1 = ψ1 * noprime!(ψ_r) * setelt(s[j]=>x1[j])
#      end
#    end
#    if (basis[N] == "Z")
#      ψ1 = (ψ1 * ψ_out[N] * setelt(s[N]=>x1[N]))[]
#    else
#      rotation = gate(ψ_out,"meas$(basis[N])",N)
#      ψ_r = ψ_out[N] * rotation
#      ψ1 = (ψ1 * noprime!(ψ_r) * setelt(s[N]=>x1[N]))[]
#    end
#    
#    # Change format of data
#    x2 = []
#    for j in 1:N
#      if basis[j] == "X"
#        if x1[j] == 1
#          push!(x2,"stateX+")
#        else
#          push!(x2,"stateX-")
#        end
#      elseif basis[j] == "Y"
#        if x1[j] == 1
#          push!(x2,"stateY+")
#        else
#          push!(x2,"stateY-")
#        end
#      elseif basis[j] == "Z"
#        if x1[j] == 1
#          push!(x2,"stateZ+")
#        else
#          push!(x2,"stateZ-")
#        end
#      end
#    end
#  
#    ψ2 = ψ_out[1] * dag(gate(x2[1],s[1]))
#    for j in 2:N
#      ψ_r = ψ_out[j] * dag(gate(x2[j],s[j]))
#      ψ2 = ψ2 * ψ_r
#    end
#    ψ2 = ψ2[]
#    @test ψ1 ≈ ψ2
#
#    if (basis[1] == "Z")
#      ψ1 = dag(ψ_out[1]) * setelt(s[1]=>x1[1])
#    else
#      rotation = gate(ψ_out,"meas$(basis[1])",1)
#      ψ_r = dag(ψ_out[1]) * dag(rotation)
#      ψ1 = noprime!(ψ_r) * setelt(s[1]=>x1[1])
#    end
#    for j in 2:N-1
#      if (basis[j] == "Z")
#        ψ1 = ψ1 * dag(ψ_out[j]) * setelt(s[j]=>x1[j])
#      else
#        rotation = gate(ψ_out,"meas$(basis[j])",j)
#        ψ_r = dag(ψ_out[j]) * dag(rotation)
#        ψ1 = ψ1 * noprime!(ψ_r) * setelt(s[j]=>x1[j])
#      end
#    end
#    if (basis[N] == "Z")
#      ψ1 = (ψ1 * dag(ψ_out[N]) * setelt(s[N]=>x1[N]))[]
#    else
#      rotation = gate(ψ_out,"meas$(basis[N])",N)
#      ψ_r = dag(ψ_out[N]) * dag(rotation)
#      ψ1 = (ψ1 * noprime!(ψ_r) * setelt(s[N]=>x1[N]))[]
#    end
#  
#    ψ2 = dag(ψ_out[1]) * gate(x2[1],s[1])
#    for j in 2:N
#      ψ_r = dag(ψ_out[j]) * gate(x2[j],s[j])
#      ψ2 = ψ2 * ψ_r
#    end
#    ψ2 = ψ2[]
#    @test ψ1 ≈ ψ2
#
#  end
#end
#
#@testset "project unitary" begin
#  N = 4
#  ntrial=10
#  gates = randomcircuit(N,4)
# 
#  U = runcircuit(N,gates;process=true)
#  
#  bases = randombases(N,ntrial)
#  preps = randompreparations(N,ntrial)
#  
#  for n in 1:ntrial
#    pgates = preparationgates(preps[n,:])
#    mgates = measurementgates(bases[n,:])
#    ψ_in  = runcircuit(N,pgates)
#    ψ_out = runcircuit(ψ_in,gates)
#    
#    Ψ_out = PastaQ.projectunitary(U,preps[n,:])
#    @test fullvector(ψ_out) ≈ fullvector(Ψ_out) 
#    
#    ψ_m   = runcircuit(ψ_out,mgates)
#    Ψ_m   = runcircuit(Ψ_out,mgates)
#    @test fullvector(ψ_m) ≈ fullvector(Ψ_m) 
#  end
#  
#end
#
#
#@testset "choi matrix + projectchoi" begin
#  N = 4
#  ntrial=10
#  gates = randomcircuit(N,4)
#  
#  Λ = runcircuit(N,gates;process=true,noise="AD",γ=0.1)
#  
#  bases = randombases(N,ntrial)
#  preps = randompreparations(N,ntrial)
#  for n in 1:ntrial
#    pgates = preparationgates(preps[n,:])
#    mgates = measurementgates(bases[n,:])
#    ψ_in  = runcircuit(N,pgates)
#    ρ_out = runcircuit(ψ_in,gates;noise="AD",γ=0.1)
#    
#    Λ_out = PastaQ.projectchoi(Λ,preps[n,:])
#    @test fullmatrix(ρ_out) ≈ fullmatrix(Λ_out)
#    
#    ρ_m   = runcircuit(ρ_out,mgates)
#    Λ_m   = runcircuit(Λ_out,mgates)
#    @test fullmatrix(ρ_m) ≈ fullmatrix(Λ_m) 
#  end
#end
#
#@testset "getsamples" begin
#  
#  N = 4
#  nshots = 10
#  gates = randomcircuit(N,4)
#  ψ = runcircuit(N,gates)
#  ρ = runcircuit(N,gates;noise="AD",γ=0.1)
#
#  # 1a) Generate data with a MPS on the reference basis
#  data = PastaQ.getsamples!(ψ,nshots)
#  @test size(data) == (nshots,N)
#  # 1b) Generate data with a MPO on the reference basis
#  data = PastaQ.getsamples!(ρ,nshots)
#  @test size(data) == (nshots,N)
#  
#  # 2a) Generate data with a MPS on multiple bases
#  bases = randombases(N,nshots;localbasis=["X","Y","Z"])
#  data = getsamples(ψ,bases)
#  @test size(data) == (nshots,N)
#  # 2b) Generate data with a MPO on multiple bases
#  bases = randombases(N,nshots;localbasis=["X","Y","Z"])
#  data = getsamples(ρ,bases)
#  @test size(data) == (nshots,N)
#
#  # 3) Measure MPS at the output of a circuit
#  data, _ = getsamples(N, gates, nshots)
#  @test size(data) == (nshots, N)
#  data, _ = getsamples(N, gates, nshots; noise = "AD", γ = 0.1)
#  @test size(data) == (nshots, N)
#  data, _ = getsamples(N, gates, nshots; localbasis = ["X","Y","Z"])
#  @test size(data) == (nshots,N)
#  data, _ = getsamples(N, gates, nshots; noise = "AD", γ = 0.1, localbasis = ["X","Y","Z"])
#  @test size(data) == (nshots,N)
#  data, M = getsamples(N,gates,nshots;)
#  data, M = getsamples(N,gates,nshots; noise="AD", γ=0.1)
#  data, M = getsamples(N,gates,nshots; localbasis = ["X","Y","Z"])
#  data, M = getsamples(N,gates,nshots; noise="AD", γ=0.1, localbasis=["X","Y","Z"])
#  
#  # 4) Process tomography
#  data_in, data_out = getsamples(N, gates, nshots; process = true, build_process = false)
#  @test size(data_in) == (nshots,N)
#  @test size(data_out) == (nshots,N)
#  data_in,data_out = getsamples(N, gates, nshots; process = true, build_process = false, noise="AD", γ=0.1)
#  @test size(data_in) == (nshots,N)
#  @test size(data_out) == (nshots,N)
#  data_in, data_out, Λ  = getsamples(N, gates, nshots; process = true, build_process = true)
#  @test Λ isa MPO
#  data_in, data_out, Λ = getsamples(N, gates, nshots; process = true, build_process = true, noise = "AD", γ = 0.1)
#  @test Λ isa Choi{MPO}
#
#end
=======
function state_to_int(state::Array)
  index = 0
  for j in 1:length(state)
    index += 2^(j-1)*state[length(state)+1-j]
  end
  return index
end



function empiricalprobability(samples::Matrix)
  prob = zeros((1<<size(samples)[2]))
  for n in 1:size(samples)[1]
    sample = samples[n,:]
    index = state_to_int(sample)
    prob[index+1] += 1
  end
  prob = prob / size(samples)[1]
  return prob
end

function probability_of(data_in::Array,data_out::Array,target_in::Array,target_out::Array)
  nshots = size(data_in)[1]
  prob = 0.0
  for n in 1:nshots
    if data_in[n,:]==target_in && data_out[n,:]==target_out
      prob += 1.0/nshots
    end
  end
  return prob
end

@testset "generation of preparation states" begin
  N = 4
  nshots = 100
  states = randompreparations(N,nshots)
  @test size(states)[1] == nshots
  @test size(states)[2] == N
  
  states = randompreparations(N, nshots, ndistinctstates = 10)
  @test size(states)[1] == nshots
  @test size(states)[2] == N
  
  for i in 1:10
    for j in 1:10
      @test states[10*(i-1)+j] == states[10*(i-1)+1]
    end
  end
end

@testset "generation of measurement bases" begin
  N = 4
  nshots = 100
  bases = randombases(N, nshots)
  @test size(bases)[1] == nshots
  @test size(bases)[2] == N
  
  bases = randombases(N, nshots, ndistinctbases = 10)
  @test size(bases)[1] == nshots
  @test size(bases)[2] == N
  
  for i in 1:10
    for j in 1:10
      @test bases[10*(i-1)+j] == bases[10*(i-1)+1]
    end
  end
end


@testset "measurements" begin
  N = 4
  depth = 10
  ψ0 = qubits(N)
  gates = randomcircuit(N,depth)
  ψ = runcircuit(ψ0,gates)
  ψ_vec = fullvector(ψ)
  probs = abs2.(ψ_vec)
  
  nshots = 100000
  samples = PastaQ.getsamples!(ψ,nshots)
  @test size(samples)[1] == nshots
  @test size(samples)[2] == N
  data_prob = empiricalprobability(samples)
  @test probs ≈ data_prob atol=1e-2

  ρ = runcircuit(N, gates, noise = ("amplitude_damping", (γ = 0.01,)))
  ρ_mat = fullmatrix(ρ)
  probs = real(diag(ρ_mat))

  samples = PastaQ.getsamples!(ρ,nshots)
  @test size(samples)[1] == nshots
  @test size(samples)[2] == N
  data_prob = empiricalprobability(samples)
  @test probs ≈ data_prob atol=1e-2
end


@testset "measurement projections" begin
  N = 8
  nshots = 20
  ψ0 = qubits(N)
  bases = randombases(N,nshots)
  
  depth = 8
  gates = randomcircuit(N,depth)
  ψ = runcircuit(ψ0,gates)
  s = siteinds(ψ)

  for n in 1:nshots
    basis = bases[n,:]
    meas_gates = measurementgates(basis)
    #meas_tensors = buildcircuit(ψ,meas_gates)
    ψ_out = runcircuit(ψ,meas_gates)
    x1 = PastaQ.getsamples!(ψ_out)
    x1 .+= 1 
    
    if (basis[1] == "Z")
      ψ1 = ψ_out[1] * setelt(s[1]=>x1[1])
    else
      rotation = gate(ψ_out,"meas$(basis[1])",1)
      ψ_r = ψ_out[1] * rotation
      ψ1 = noprime!(ψ_r) * setelt(s[1]=>x1[1])
    end
    for j in 2:N-1
      if (basis[j] == "Z")
        ψ1 = ψ1 * ψ_out[j] * setelt(s[j]=>x1[j])
      else
        rotation = gate(ψ_out,"meas$(basis[j])",j)
        ψ_r = ψ_out[j] * rotation
        ψ1 = ψ1 * noprime!(ψ_r) * setelt(s[j]=>x1[j])
      end
    end
    if (basis[N] == "Z")
      ψ1 = (ψ1 * ψ_out[N] * setelt(s[N]=>x1[N]))[]
    else
      rotation = gate(ψ_out,"meas$(basis[N])",N)
      ψ_r = ψ_out[N] * rotation
      ψ1 = (ψ1 * noprime!(ψ_r) * setelt(s[N]=>x1[N]))[]
    end
    
    # Change format of data
    x2 = []
    for j in 1:N
      if basis[j] == "X"
        if x1[j] == 1
          push!(x2,"stateX+")
        else
          push!(x2,"stateX-")
        end
      elseif basis[j] == "Y"
        if x1[j] == 1
          push!(x2,"stateY+")
        else
          push!(x2,"stateY-")
        end
      elseif basis[j] == "Z"
        if x1[j] == 1
          push!(x2,"stateZ+")
        else
          push!(x2,"stateZ-")
        end
      end
    end
  
    ψ2 = ψ_out[1] * dag(gate(x2[1],s[1]))
    for j in 2:N
      ψ_r = ψ_out[j] * dag(gate(x2[j],s[j]))
      ψ2 = ψ2 * ψ_r
    end
    ψ2 = ψ2[]
    @test ψ1 ≈ ψ2

    if (basis[1] == "Z")
      ψ1 = dag(ψ_out[1]) * setelt(s[1]=>x1[1])
    else
      rotation = gate(ψ_out,"meas$(basis[1])",1)
      ψ_r = dag(ψ_out[1]) * dag(rotation)
      ψ1 = noprime!(ψ_r) * setelt(s[1]=>x1[1])
    end
    for j in 2:N-1
      if (basis[j] == "Z")
        ψ1 = ψ1 * dag(ψ_out[j]) * setelt(s[j]=>x1[j])
      else
        rotation = gate(ψ_out,"meas$(basis[j])",j)
        ψ_r = dag(ψ_out[j]) * dag(rotation)
        ψ1 = ψ1 * noprime!(ψ_r) * setelt(s[j]=>x1[j])
      end
    end
    if (basis[N] == "Z")
      ψ1 = (ψ1 * dag(ψ_out[N]) * setelt(s[N]=>x1[N]))[]
    else
      rotation = gate(ψ_out,"meas$(basis[N])",N)
      ψ_r = dag(ψ_out[N]) * dag(rotation)
      ψ1 = (ψ1 * noprime!(ψ_r) * setelt(s[N]=>x1[N]))[]
    end
  
    ψ2 = dag(ψ_out[1]) * gate(x2[1],s[1])
    for j in 2:N
      ψ_r = dag(ψ_out[j]) * gate(x2[j],s[j])
      ψ2 = ψ2 * ψ_r
    end
    ψ2 = ψ2[]
    @test ψ1 ≈ ψ2

  end
end

@testset "project unitary" begin
  N = 4
  ntrial=100
  gates = randomcircuit(N,4)
 
  U = runcircuit(N,gates;process=true)
  
  bases = randombases(N,ntrial)
  preps = randompreparations(N,ntrial)
  
  for n in 1:ntrial
    pgates = preparationgates(preps[n,:])
    mgates = measurementgates(bases[n,:])
    ψ_in  = runcircuit(N,pgates)
    ψ_out = runcircuit(ψ_in,gates)
    
    Ψ_out = PastaQ.projectunitary(U,preps[n,:])
    @test fullvector(ψ_out) ≈ fullvector(Ψ_out) 
    
    ψ_m   = runcircuit(ψ_out,mgates)
    Ψ_m   = runcircuit(Ψ_out,mgates)
    @test fullvector(ψ_m) ≈ fullvector(Ψ_m) 
  end
  
end


@testset "choi matrix + projectchoi" begin
  N = 4
  ntrial = 100
  gates = randomcircuit(N, 4)
  
  Λ = runcircuit(N, gates; process = true, noise = ("amplitude_damping", (γ = 0.1,)))
  
  bases = randombases(N,ntrial)
  preps = randompreparations(N,ntrial)
  for n in 1:ntrial
    pgates = preparationgates(preps[n,:])
    mgates = measurementgates(bases[n,:])
    ψ_in  = runcircuit(N,pgates)
    ρ_out = runcircuit(ψ_in, gates; noise = ("amplitude_damping", (γ = 0.1,)))
    
    Λ_out = PastaQ.projectchoi(Λ,preps[n,:])
    @test fullmatrix(ρ_out) ≈ fullmatrix(Λ_out)
    
    ρ_m   = runcircuit(ρ_out,mgates)
    Λ_m   = runcircuit(Λ_out,mgates)
    @test fullmatrix(ρ_m) ≈ fullmatrix(Λ_m) 
  end
end

@testset "getsamples" begin
  
  N = 4
  nshots = 10
  gates = randomcircuit(N, 4)
  ψ = runcircuit(N, gates)
  ρ = runcircuit(N, gates; noise = ("amplitude_damping", (γ = 0.1,)))

  # 1a) Generate data with a MPS on the reference basis
  data = PastaQ.getsamples!(ψ,nshots)
  @test size(data) == (nshots,N)
  # 1b) Generate data with a MPO on the reference basis
  data = PastaQ.getsamples!(ρ,nshots)
  @test size(data) == (nshots,N)
  
  # 2a) Generate data with a MPS on multiple bases
  bases = randombases(N,nshots;localbasis=["X","Y","Z"])
  data = getsamples(ψ,bases)
  @test size(data) == (nshots,N)
  # 2b) Generate data with a MPO on multiple bases
  bases = randombases(N,nshots;localbasis=["X","Y","Z"])
  data = getsamples(ρ,bases)
  @test size(data) == (nshots,N)

  # 3) Measure MPS at the output of a circuit
  data, _ = getsamples(N, gates, nshots)
  @test size(data) == (nshots, N)
  data, _ = getsamples(N, gates, nshots;
                       noise = ("amplitude_damping", (γ = 0.1,)))
  @test size(data) == (nshots, N)
  data, _ = getsamples(N, gates, nshots; localbasis = ["X","Y","Z"])
  @test size(data) == (nshots,N)
  data, _ = getsamples(N, gates, nshots;
                       noise = ("amplitude_damping", (γ = 0.1,)),
                       localbasis = ["X","Y","Z"])
  @test size(data) == (nshots,N)
  data, M = getsamples(N, gates, nshots;)
  data, M = getsamples(N, gates, nshots; noise = ("amplitude_damping", (γ = 0.1,)))
  data, M = getsamples(N, gates, nshots; localbasis = ["X","Y","Z"])
  data, M = getsamples(N, gates, nshots;
                       noise = ("amplitude_damping", (γ = 0.1,)),
                       localbasis = ["X","Y","Z"])
  
  # 4) Process tomography
  data_in, data_out = getsamples(N, gates, nshots; process = true, build_process = false)
  @test size(data_in) == (nshots,N)
  @test size(data_out) == (nshots,N)
  data_in,data_out = getsamples(N, gates, nshots;
                                process = true,
                                build_process = false,
                                noise = ("amplitude_damping", (γ = 0.1,)))
  @test size(data_in) == (nshots,N)
  @test size(data_out) == (nshots,N)
  data_in, data_out, Λ  = getsamples(N, gates, nshots; process = true, build_process = true)
  @test Λ isa MPO
  data_in, data_out, Λ = getsamples(N, gates, nshots;
                                    process = true,
                                    build_process = true,
                                    noise = ("amplitude_damping", (γ = 0.1,)))
  @test Λ isa Choi{MPO}

end
>>>>>>> 3256015e

@testset "readout errors" begin
  
  N = 4
  nshots = 10
  gates = randomcircuit(N,4)
<<<<<<< HEAD
  readout_errors = (p1given0 = 0.01, p0given1 = 0.04)

  ψ = runcircuit(N,gates)
  ρ = runcircuit(N,gates;noise="AD",γ=0.1)
=======
  ψ = runcircuit(N, gates)
  ρ = runcircuit(N, gates; noise = ("amplitude_damping", (γ = 0.1,)))
>>>>>>> 3256015e
  
  # 1a) Generate data with a MPS on the reference basis
  data = PastaQ.getsamples!(ψ,nshots;readout_errors = readout_errors)
  @test size(data) == (nshots,N)
  # 1b) Generate data with a MPO on treadout_errors = readout_errors
  data = PastaQ.getsamples!(ρ,nshots;readout_errors = readout_errors)
  @test size(data) == (nshots,N)
  
  # 2a) Generate data with a MPS on multiple bases
  bases = randombases(N,nshots;localbasis=["X","Y","Z"])
  data = getsamples(ψ,bases;readout_errors = readout_errors)
  @test size(data) == (nshots,N)
  # 2b) Generate data with a MPO on multiple bases
  bases = randombases(N,nshots;localbasis=["X","Y","Z"])
  data = getsamples(ρ,bases;readout_errors = readout_errors)
  @test size(data) == (nshots,N)

  # 3) Measure MPS at the output of a circuit
  data, _ = getsamples(N, gates, nshots; readout_errors = readout_errors)
  @test size(data) == (nshots,N)
<<<<<<< HEAD
  data, _ = getsamples(N, gates, nshots; noise = "AD", γ = 0.1, readout_errors = readout_errors)
=======
  data, _ = getsamples(N, gates, nshots;
                       noise = ("amplitude_damping", (γ = 0.1,)),
                       readout_errors = [0.01,0.04])
>>>>>>> 3256015e
  @test size(data) == (nshots,N)
  data, _ = getsamples(N, gates, nshots; localbasis = ["X","Y","Z"], readout_errors = readout_errors)
  @test size(data) == (nshots,N)
<<<<<<< HEAD
  data, _ = getsamples(N, gates, nshots; noise = "AD", γ = 0.1, localbasis = ["X","Y","Z"], readout_errors = readout_errors)
  @test size(data) == (nshots,N)
  data, M = getsamples(N, gates, nshots; readout_errors = readout_errors)
  data, M = getsamples(N, gates, nshots; noise = "AD", γ = 0.1, readout_errors = readout_errors)
  data, M = getsamples(N, gates, nshots; localbasis = ["X","Y","Z"], readout_errors = readout_errors)
  data, M = getsamples(N, gates, nshots; noise = "AD",γ=0.1, localbasis = ["X","Y","Z"], readout_errors = readout_errors)
=======
  data, _ = getsamples(N, gates, nshots;
                       noise = ("amplitude_damping", (γ = 0.1,)),
                       localbasis = ["X","Y","Z"],
                       readout_errors = [0.01,0.04])
  @test size(data) == (nshots,N)
  data, M = getsamples(N, gates, nshots; readout_errors = [0.01,0.04])
  data, M = getsamples(N, gates, nshots;
                       noise = ("amplitude_damping", (γ = 0.1,)), readout_errors = [0.01,0.04])
  data, M = getsamples(N, gates, nshots; localbasis = ["X","Y","Z"], readout_errors = [0.01,0.04])
  data, M = getsamples(N, gates, nshots;
                       noise = ("amplitude_damping", (γ=0.1,)),
                       localbasis = ["X","Y","Z"],
                       readout_errors = [0.01,0.04])
>>>>>>> 3256015e
  
  # 4) Process tomography
  data_in, data_out = getsamples(N,gates,nshots;process=true,build_process=false, readout_errors = readout_errors)
  @test size(data_in) == (nshots,N)
  @test size(data_out) == (nshots,N)
<<<<<<< HEAD
  (data_in,data_out) = getsamples(N,gates,nshots;process=true,build_process=false,noise="AD",γ=0.1,readout_errors = readout_errors)
  @test size(data_in) == (nshots,N)
  @test size(data_out) == (nshots,N)
  data_in, data_out, Λ = getsamples(N, gates, nshots; process = true, build_process = true, readout_errors = readout_errors)
  data_in, data_out, Λ = getsamples(N, gates, nshots; process = true, build_process = true, noise="AD",γ=0.1, readout_errors = readout_errors)
=======
  data_in, data_out = getsamples(N, gates, nshots;
                                 process = true,
                                 build_process = false,
                                 noise = ("amplitude_damping", (γ = 0.1,)),
                                 readout_errors = [0.01,0.04])
  @test size(data_in) == (nshots,N)
  @test size(data_out) == (nshots,N)
  data_in, data_out, Λ = getsamples(N, gates, nshots; process = true, build_process = true, readout_errors = [0.01,0.04])
  data_in, data_out, Λ = getsamples(N, gates, nshots;
                                    process = true,
                                    build_process = true,
                                    noise = ("amplitude_damping", (γ = 0.1,)),
                                    readout_errors = [0.01,0.04])
>>>>>>> 3256015e

end<|MERGE_RESOLUTION|>--- conflicted
+++ resolved
@@ -5,317 +5,6 @@
 using Test
 using LinearAlgebra
 
-<<<<<<< HEAD
-#function state_to_int(state::Array)
-#  index = 0
-#  for j in 1:length(state)
-#    index += 2^(j-1)*state[length(state)+1-j]
-#  end
-#  return index
-#end
-#
-#
-#
-#function empiricalprobability(samples::Matrix)
-#  prob = zeros((1<<size(samples)[2]))
-#  for n in 1:size(samples)[1]
-#    sample = samples[n,:]
-#    index = state_to_int(sample)
-#    prob[index+1] += 1
-#  end
-#  prob = prob / size(samples)[1]
-#  return prob
-#end
-#
-#function probability_of(data_in::Array,data_out::Array,target_in::Array,target_out::Array)
-#  nshots = size(data_in)[1]
-#  prob = 0.0
-#  for n in 1:nshots
-#    if data_in[n,:]==target_in && data_out[n,:]==target_out
-#      prob += 1.0/nshots
-#    end
-#  end
-#  return prob
-#end
-#
-#@testset "generation of preparation states" begin
-#  N = 4
-#  nshots = 100
-#  states = randompreparations(N,nshots)
-#  @test size(states)[1] == nshots
-#  @test size(states)[2] == N
-#  
-#  states = randompreparations(N, nshots, ndistinctstates = 10)
-#  @test size(states)[1] == nshots
-#  @test size(states)[2] == N
-#  
-#  for i in 1:10
-#    for j in 1:10
-#      @test states[10*(i-1)+j] == states[10*(i-1)+1]
-#    end
-#  end
-#end
-#
-#@testset "generation of measurement bases" begin
-#  N = 4
-#  nshots = 100
-#  bases = randombases(N, nshots)
-#  @test size(bases)[1] == nshots
-#  @test size(bases)[2] == N
-#  
-#  bases = randombases(N, nshots, ndistinctbases = 10)
-#  @test size(bases)[1] == nshots
-#  @test size(bases)[2] == N
-#  
-#  for i in 1:10
-#    for j in 1:10
-#      @test bases[10*(i-1)+j] == bases[10*(i-1)+1]
-#    end
-#  end
-#end
-#
-#
-#@testset "measurements" begin
-#  N = 4
-#  depth = 10
-#  ψ0 = qubits(N)
-#  gates = randomcircuit(N,depth)
-#  ψ = runcircuit(ψ0,gates)
-#  ψ_vec = fullvector(ψ)
-#  probs = abs2.(ψ_vec)
-#  
-#  nshots = 100000
-#  samples = PastaQ.getsamples!(ψ,nshots)
-#  @test size(samples)[1] == nshots
-#  @test size(samples)[2] == N
-#  data_prob = empiricalprobability(samples)
-#  @test probs ≈ data_prob atol=1e-2
-#
-#  ρ = runcircuit(N,gates,noise="AD",γ=0.01)
-#  ρ_mat = fullmatrix(ρ)
-#  probs = real(diag(ρ_mat))
-#
-#  samples = PastaQ.getsamples!(ρ,nshots)
-#  @test size(samples)[1] == nshots
-#  @test size(samples)[2] == N
-#  data_prob = empiricalprobability(samples)
-#  @test probs ≈ data_prob atol=1e-2
-#end
-#
-#
-#@testset "measurement projections" begin
-#  N = 8
-#  nshots = 20
-#  ψ0 = qubits(N)
-#  bases = randombases(N,nshots)
-#  
-#  depth = 8
-#  gates = randomcircuit(N,depth)
-#  ψ = runcircuit(ψ0,gates)
-#  s = siteinds(ψ)
-#
-#  for n in 1:nshots
-#    basis = bases[n,:]
-#    meas_gates = measurementgates(basis)
-#    #meas_tensors = buildcircuit(ψ,meas_gates)
-#    ψ_out = runcircuit(ψ,meas_gates)
-#    x1 = PastaQ.getsamples!(ψ_out)
-#    x1 .+= 1 
-#    
-#    if (basis[1] == "Z")
-#      ψ1 = ψ_out[1] * setelt(s[1]=>x1[1])
-#    else
-#      rotation = gate(ψ_out,"meas$(basis[1])",1)
-#      ψ_r = ψ_out[1] * rotation
-#      ψ1 = noprime!(ψ_r) * setelt(s[1]=>x1[1])
-#    end
-#    for j in 2:N-1
-#      if (basis[j] == "Z")
-#        ψ1 = ψ1 * ψ_out[j] * setelt(s[j]=>x1[j])
-#      else
-#        rotation = gate(ψ_out,"meas$(basis[j])",j)
-#        ψ_r = ψ_out[j] * rotation
-#        ψ1 = ψ1 * noprime!(ψ_r) * setelt(s[j]=>x1[j])
-#      end
-#    end
-#    if (basis[N] == "Z")
-#      ψ1 = (ψ1 * ψ_out[N] * setelt(s[N]=>x1[N]))[]
-#    else
-#      rotation = gate(ψ_out,"meas$(basis[N])",N)
-#      ψ_r = ψ_out[N] * rotation
-#      ψ1 = (ψ1 * noprime!(ψ_r) * setelt(s[N]=>x1[N]))[]
-#    end
-#    
-#    # Change format of data
-#    x2 = []
-#    for j in 1:N
-#      if basis[j] == "X"
-#        if x1[j] == 1
-#          push!(x2,"stateX+")
-#        else
-#          push!(x2,"stateX-")
-#        end
-#      elseif basis[j] == "Y"
-#        if x1[j] == 1
-#          push!(x2,"stateY+")
-#        else
-#          push!(x2,"stateY-")
-#        end
-#      elseif basis[j] == "Z"
-#        if x1[j] == 1
-#          push!(x2,"stateZ+")
-#        else
-#          push!(x2,"stateZ-")
-#        end
-#      end
-#    end
-#  
-#    ψ2 = ψ_out[1] * dag(gate(x2[1],s[1]))
-#    for j in 2:N
-#      ψ_r = ψ_out[j] * dag(gate(x2[j],s[j]))
-#      ψ2 = ψ2 * ψ_r
-#    end
-#    ψ2 = ψ2[]
-#    @test ψ1 ≈ ψ2
-#
-#    if (basis[1] == "Z")
-#      ψ1 = dag(ψ_out[1]) * setelt(s[1]=>x1[1])
-#    else
-#      rotation = gate(ψ_out,"meas$(basis[1])",1)
-#      ψ_r = dag(ψ_out[1]) * dag(rotation)
-#      ψ1 = noprime!(ψ_r) * setelt(s[1]=>x1[1])
-#    end
-#    for j in 2:N-1
-#      if (basis[j] == "Z")
-#        ψ1 = ψ1 * dag(ψ_out[j]) * setelt(s[j]=>x1[j])
-#      else
-#        rotation = gate(ψ_out,"meas$(basis[j])",j)
-#        ψ_r = dag(ψ_out[j]) * dag(rotation)
-#        ψ1 = ψ1 * noprime!(ψ_r) * setelt(s[j]=>x1[j])
-#      end
-#    end
-#    if (basis[N] == "Z")
-#      ψ1 = (ψ1 * dag(ψ_out[N]) * setelt(s[N]=>x1[N]))[]
-#    else
-#      rotation = gate(ψ_out,"meas$(basis[N])",N)
-#      ψ_r = dag(ψ_out[N]) * dag(rotation)
-#      ψ1 = (ψ1 * noprime!(ψ_r) * setelt(s[N]=>x1[N]))[]
-#    end
-#  
-#    ψ2 = dag(ψ_out[1]) * gate(x2[1],s[1])
-#    for j in 2:N
-#      ψ_r = dag(ψ_out[j]) * gate(x2[j],s[j])
-#      ψ2 = ψ2 * ψ_r
-#    end
-#    ψ2 = ψ2[]
-#    @test ψ1 ≈ ψ2
-#
-#  end
-#end
-#
-#@testset "project unitary" begin
-#  N = 4
-#  ntrial=10
-#  gates = randomcircuit(N,4)
-# 
-#  U = runcircuit(N,gates;process=true)
-#  
-#  bases = randombases(N,ntrial)
-#  preps = randompreparations(N,ntrial)
-#  
-#  for n in 1:ntrial
-#    pgates = preparationgates(preps[n,:])
-#    mgates = measurementgates(bases[n,:])
-#    ψ_in  = runcircuit(N,pgates)
-#    ψ_out = runcircuit(ψ_in,gates)
-#    
-#    Ψ_out = PastaQ.projectunitary(U,preps[n,:])
-#    @test fullvector(ψ_out) ≈ fullvector(Ψ_out) 
-#    
-#    ψ_m   = runcircuit(ψ_out,mgates)
-#    Ψ_m   = runcircuit(Ψ_out,mgates)
-#    @test fullvector(ψ_m) ≈ fullvector(Ψ_m) 
-#  end
-#  
-#end
-#
-#
-#@testset "choi matrix + projectchoi" begin
-#  N = 4
-#  ntrial=10
-#  gates = randomcircuit(N,4)
-#  
-#  Λ = runcircuit(N,gates;process=true,noise="AD",γ=0.1)
-#  
-#  bases = randombases(N,ntrial)
-#  preps = randompreparations(N,ntrial)
-#  for n in 1:ntrial
-#    pgates = preparationgates(preps[n,:])
-#    mgates = measurementgates(bases[n,:])
-#    ψ_in  = runcircuit(N,pgates)
-#    ρ_out = runcircuit(ψ_in,gates;noise="AD",γ=0.1)
-#    
-#    Λ_out = PastaQ.projectchoi(Λ,preps[n,:])
-#    @test fullmatrix(ρ_out) ≈ fullmatrix(Λ_out)
-#    
-#    ρ_m   = runcircuit(ρ_out,mgates)
-#    Λ_m   = runcircuit(Λ_out,mgates)
-#    @test fullmatrix(ρ_m) ≈ fullmatrix(Λ_m) 
-#  end
-#end
-#
-#@testset "getsamples" begin
-#  
-#  N = 4
-#  nshots = 10
-#  gates = randomcircuit(N,4)
-#  ψ = runcircuit(N,gates)
-#  ρ = runcircuit(N,gates;noise="AD",γ=0.1)
-#
-#  # 1a) Generate data with a MPS on the reference basis
-#  data = PastaQ.getsamples!(ψ,nshots)
-#  @test size(data) == (nshots,N)
-#  # 1b) Generate data with a MPO on the reference basis
-#  data = PastaQ.getsamples!(ρ,nshots)
-#  @test size(data) == (nshots,N)
-#  
-#  # 2a) Generate data with a MPS on multiple bases
-#  bases = randombases(N,nshots;localbasis=["X","Y","Z"])
-#  data = getsamples(ψ,bases)
-#  @test size(data) == (nshots,N)
-#  # 2b) Generate data with a MPO on multiple bases
-#  bases = randombases(N,nshots;localbasis=["X","Y","Z"])
-#  data = getsamples(ρ,bases)
-#  @test size(data) == (nshots,N)
-#
-#  # 3) Measure MPS at the output of a circuit
-#  data, _ = getsamples(N, gates, nshots)
-#  @test size(data) == (nshots, N)
-#  data, _ = getsamples(N, gates, nshots; noise = "AD", γ = 0.1)
-#  @test size(data) == (nshots, N)
-#  data, _ = getsamples(N, gates, nshots; localbasis = ["X","Y","Z"])
-#  @test size(data) == (nshots,N)
-#  data, _ = getsamples(N, gates, nshots; noise = "AD", γ = 0.1, localbasis = ["X","Y","Z"])
-#  @test size(data) == (nshots,N)
-#  data, M = getsamples(N,gates,nshots;)
-#  data, M = getsamples(N,gates,nshots; noise="AD", γ=0.1)
-#  data, M = getsamples(N,gates,nshots; localbasis = ["X","Y","Z"])
-#  data, M = getsamples(N,gates,nshots; noise="AD", γ=0.1, localbasis=["X","Y","Z"])
-#  
-#  # 4) Process tomography
-#  data_in, data_out = getsamples(N, gates, nshots; process = true, build_process = false)
-#  @test size(data_in) == (nshots,N)
-#  @test size(data_out) == (nshots,N)
-#  data_in,data_out = getsamples(N, gates, nshots; process = true, build_process = false, noise="AD", γ=0.1)
-#  @test size(data_in) == (nshots,N)
-#  @test size(data_out) == (nshots,N)
-#  data_in, data_out, Λ  = getsamples(N, gates, nshots; process = true, build_process = true)
-#  @test Λ isa MPO
-#  data_in, data_out, Λ = getsamples(N, gates, nshots; process = true, build_process = true, noise = "AD", γ = 0.1)
-#  @test Λ isa Choi{MPO}
-#
-#end
-=======
 function state_to_int(state::Array)
   index = 0
   for j in 1:length(state)
@@ -636,22 +325,16 @@
   @test Λ isa Choi{MPO}
 
 end
->>>>>>> 3256015e
 
 @testset "readout errors" begin
   
   N = 4
   nshots = 10
   gates = randomcircuit(N,4)
-<<<<<<< HEAD
+  
   readout_errors = (p1given0 = 0.01, p0given1 = 0.04)
-
-  ψ = runcircuit(N,gates)
-  ρ = runcircuit(N,gates;noise="AD",γ=0.1)
-=======
   ψ = runcircuit(N, gates)
   ρ = runcircuit(N, gates; noise = ("amplitude_damping", (γ = 0.1,)))
->>>>>>> 3256015e
   
   # 1a) Generate data with a MPS on the reference basis
   data = PastaQ.getsamples!(ψ,nshots;readout_errors = readout_errors)
@@ -672,63 +355,41 @@
   # 3) Measure MPS at the output of a circuit
   data, _ = getsamples(N, gates, nshots; readout_errors = readout_errors)
   @test size(data) == (nshots,N)
-<<<<<<< HEAD
-  data, _ = getsamples(N, gates, nshots; noise = "AD", γ = 0.1, readout_errors = readout_errors)
-=======
   data, _ = getsamples(N, gates, nshots;
                        noise = ("amplitude_damping", (γ = 0.1,)),
-                       readout_errors = [0.01,0.04])
->>>>>>> 3256015e
+                       readout_errors = readout_errors)
   @test size(data) == (nshots,N)
   data, _ = getsamples(N, gates, nshots; localbasis = ["X","Y","Z"], readout_errors = readout_errors)
   @test size(data) == (nshots,N)
-<<<<<<< HEAD
-  data, _ = getsamples(N, gates, nshots; noise = "AD", γ = 0.1, localbasis = ["X","Y","Z"], readout_errors = readout_errors)
-  @test size(data) == (nshots,N)
-  data, M = getsamples(N, gates, nshots; readout_errors = readout_errors)
-  data, M = getsamples(N, gates, nshots; noise = "AD", γ = 0.1, readout_errors = readout_errors)
-  data, M = getsamples(N, gates, nshots; localbasis = ["X","Y","Z"], readout_errors = readout_errors)
-  data, M = getsamples(N, gates, nshots; noise = "AD",γ=0.1, localbasis = ["X","Y","Z"], readout_errors = readout_errors)
-=======
   data, _ = getsamples(N, gates, nshots;
                        noise = ("amplitude_damping", (γ = 0.1,)),
                        localbasis = ["X","Y","Z"],
-                       readout_errors = [0.01,0.04])
-  @test size(data) == (nshots,N)
-  data, M = getsamples(N, gates, nshots; readout_errors = [0.01,0.04])
+                       readout_errors = readout_errors)
+  @test size(data) == (nshots,N)
+  data, M = getsamples(N, gates, nshots; readout_errors = readout_errors)
   data, M = getsamples(N, gates, nshots;
-                       noise = ("amplitude_damping", (γ = 0.1,)), readout_errors = [0.01,0.04])
-  data, M = getsamples(N, gates, nshots; localbasis = ["X","Y","Z"], readout_errors = [0.01,0.04])
+                       noise = ("amplitude_damping", (γ = 0.1,)), readout_errors = readout_errors)
+  data, M = getsamples(N, gates, nshots; localbasis = ["X","Y","Z"], readout_errors = readout_errors)
   data, M = getsamples(N, gates, nshots;
                        noise = ("amplitude_damping", (γ=0.1,)),
                        localbasis = ["X","Y","Z"],
-                       readout_errors = [0.01,0.04])
->>>>>>> 3256015e
+                       readout_errors = readout_errors)
   
   # 4) Process tomography
   data_in, data_out = getsamples(N,gates,nshots;process=true,build_process=false, readout_errors = readout_errors)
   @test size(data_in) == (nshots,N)
   @test size(data_out) == (nshots,N)
-<<<<<<< HEAD
-  (data_in,data_out) = getsamples(N,gates,nshots;process=true,build_process=false,noise="AD",γ=0.1,readout_errors = readout_errors)
-  @test size(data_in) == (nshots,N)
-  @test size(data_out) == (nshots,N)
-  data_in, data_out, Λ = getsamples(N, gates, nshots; process = true, build_process = true, readout_errors = readout_errors)
-  data_in, data_out, Λ = getsamples(N, gates, nshots; process = true, build_process = true, noise="AD",γ=0.1, readout_errors = readout_errors)
-=======
   data_in, data_out = getsamples(N, gates, nshots;
                                  process = true,
                                  build_process = false,
                                  noise = ("amplitude_damping", (γ = 0.1,)),
-                                 readout_errors = [0.01,0.04])
+                                 readout_errors = readout_errors)
   @test size(data_in) == (nshots,N)
   @test size(data_out) == (nshots,N)
-  data_in, data_out, Λ = getsamples(N, gates, nshots; process = true, build_process = true, readout_errors = [0.01,0.04])
+  data_in, data_out, Λ = getsamples(N, gates, nshots; process = true, build_process = true, readout_errors = readout_errors)
   data_in, data_out, Λ = getsamples(N, gates, nshots;
                                     process = true,
                                     build_process = true,
                                     noise = ("amplitude_damping", (γ = 0.1,)),
-                                    readout_errors = [0.01,0.04])
->>>>>>> 3256015e
-
+                                    readout_errors = readout_errors)
 end