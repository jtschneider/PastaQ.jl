using PastaQ
using ITensors
using HDF5
using JLD
using Test
using LinearAlgebra

function state_to_int(state::Array)
  index = 0
  for j in 1:length(state)
    index += 2^(j-1)*state[length(state)+1-j]
  end
  return index
end



function empiricalprobability(samples::Matrix)
  prob = zeros((1<<size(samples)[2]))
  for n in 1:size(samples)[1]
    sample = samples[n,:]
    index = state_to_int(sample)
    prob[index+1] += 1
  end
  prob = prob / size(samples)[1]
  return prob
end

function probability_of(data_in::Array,data_out::Array,target_in::Array,target_out::Array)
  nshots = size(data_in)[1]
  prob = 0.0
  for n in 1:nshots
    if data_in[n,:]==target_in && data_out[n,:]==target_out
      prob += 1.0/nshots
    end
  end
  return prob
end

@testset "generation of preparation states" begin
  N = 4
  nshots = 100
  states = randompreparations(N,nshots)
  @test size(states)[1] == nshots
  @test size(states)[2] == N
  
  states = randompreparations(N, nshots, ndistinctstates = 10)
  @test size(states)[1] == nshots
  @test size(states)[2] == N
  
  for i in 1:10
    for j in 1:10
      @test states[10*(i-1)+j] == states[10*(i-1)+1]
    end
  end
end

@testset "generation of measurement bases" begin
  N = 4
  nshots = 100
  bases = randombases(N, nshots)
  @test size(bases)[1] == nshots
  @test size(bases)[2] == N
  
  bases = randombases(N, nshots, ndistinctbases = 10)
  @test size(bases)[1] == nshots
  @test size(bases)[2] == N
  
  for i in 1:10
    for j in 1:10
      @test bases[10*(i-1)+j] == bases[10*(i-1)+1]
    end
  end
end


@testset "measurements" begin
  N = 4
  depth = 10
  ψ0 = qubits(N)
  gates = randomcircuit(N,depth)
  ψ = runcircuit(ψ0,gates)
  ψ_vec = fullvector(ψ)
  probs = abs2.(ψ_vec)
  
  nshots = 100000
  samples = PastaQ.getsamples!(ψ,nshots)
  @test size(samples)[1] == nshots
  @test size(samples)[2] == N
  data_prob = empiricalprobability(samples)
  @test probs ≈ data_prob atol=1e-2

  ρ = runcircuit(N,gates,noise="AD",γ=0.01)
  ρ_mat = fullmatrix(ρ)
  probs = real(diag(ρ_mat))

  samples = PastaQ.getsamples!(ρ,nshots)
  @test size(samples)[1] == nshots
  @test size(samples)[2] == N
  data_prob = empiricalprobability(samples)
  @test probs ≈ data_prob atol=1e-2
end


@testset "measurement projections" begin
  N = 8
  nshots = 20
  ψ0 = qubits(N)
  bases = randombases(N,nshots)
  
  depth = 8
  gates = randomcircuit(N,depth)
  ψ = runcircuit(ψ0,gates)
  s = siteinds(ψ)

  for n in 1:nshots
    basis = bases[n,:]
    meas_gates = measurementgates(basis)
    #meas_tensors = buildcircuit(ψ,meas_gates)
    ψ_out = runcircuit(ψ,meas_gates)
    x1 = PastaQ.getsamples!(ψ_out)
    x1 .+= 1 
    
    if (basis[1] == "Z")
      ψ1 = ψ_out[1] * setelt(s[1]=>x1[1])
    else
      rotation = gate(ψ_out,"meas$(basis[1])",1)
      ψ_r = ψ_out[1] * rotation
      ψ1 = noprime!(ψ_r) * setelt(s[1]=>x1[1])
    end
    for j in 2:N-1
      if (basis[j] == "Z")
        ψ1 = ψ1 * ψ_out[j] * setelt(s[j]=>x1[j])
      else
        rotation = gate(ψ_out,"meas$(basis[j])",j)
        ψ_r = ψ_out[j] * rotation
        ψ1 = ψ1 * noprime!(ψ_r) * setelt(s[j]=>x1[j])
      end
    end
    if (basis[N] == "Z")
      ψ1 = (ψ1 * ψ_out[N] * setelt(s[N]=>x1[N]))[]
    else
      rotation = gate(ψ_out,"meas$(basis[N])",N)
      ψ_r = ψ_out[N] * rotation
      ψ1 = (ψ1 * noprime!(ψ_r) * setelt(s[N]=>x1[N]))[]
    end
    
    # Change format of data
    x2 = []
    for j in 1:N
      if basis[j] == "X"
        if x1[j] == 1
          push!(x2,"stateX+")
        else
          push!(x2,"stateX-")
        end
      elseif basis[j] == "Y"
        if x1[j] == 1
          push!(x2,"stateY+")
        else
          push!(x2,"stateY-")
        end
      elseif basis[j] == "Z"
        if x1[j] == 1
          push!(x2,"stateZ+")
        else
          push!(x2,"stateZ-")
        end
      end
    end
  
    ψ2 = ψ_out[1] * dag(gate(x2[1],s[1]))
    for j in 2:N
      ψ_r = ψ_out[j] * dag(gate(x2[j],s[j]))
      ψ2 = ψ2 * ψ_r
    end
    ψ2 = ψ2[]
    @test ψ1 ≈ ψ2

    if (basis[1] == "Z")
      ψ1 = dag(ψ_out[1]) * setelt(s[1]=>x1[1])
    else
      rotation = gate(ψ_out,"meas$(basis[1])",1)
      ψ_r = dag(ψ_out[1]) * dag(rotation)
      ψ1 = noprime!(ψ_r) * setelt(s[1]=>x1[1])
    end
    for j in 2:N-1
      if (basis[j] == "Z")
        ψ1 = ψ1 * dag(ψ_out[j]) * setelt(s[j]=>x1[j])
      else
        rotation = gate(ψ_out,"meas$(basis[j])",j)
        ψ_r = dag(ψ_out[j]) * dag(rotation)
        ψ1 = ψ1 * noprime!(ψ_r) * setelt(s[j]=>x1[j])
      end
    end
    if (basis[N] == "Z")
      ψ1 = (ψ1 * dag(ψ_out[N]) * setelt(s[N]=>x1[N]))[]
    else
      rotation = gate(ψ_out,"meas$(basis[N])",N)
      ψ_r = dag(ψ_out[N]) * dag(rotation)
      ψ1 = (ψ1 * noprime!(ψ_r) * setelt(s[N]=>x1[N]))[]
    end
  
    ψ2 = dag(ψ_out[1]) * gate(x2[1],s[1])
    for j in 2:N
      ψ_r = dag(ψ_out[j]) * gate(x2[j],s[j])
      ψ2 = ψ2 * ψ_r
    end
    ψ2 = ψ2[]
    @test ψ1 ≈ ψ2

  end
end

@testset "project unitary" begin
  N = 4
  ntrial=10
  gates = randomcircuit(N,4)
 
  U = runcircuit(N,gates;process=true)
  
  bases = randombases(N,ntrial)
  preps = randompreparations(N,ntrial)
  
  for n in 1:ntrial
    pgates = preparationgates(preps[n,:])
    mgates = measurementgates(bases[n,:])
    ψ_in  = runcircuit(N,pgates)
    ψ_out = runcircuit(ψ_in,gates)
    
    Ψ_out = PastaQ.projectunitary(U,preps[n,:])
    @test fullvector(ψ_out) ≈ fullvector(Ψ_out) 
    
    ψ_m   = runcircuit(ψ_out,mgates)
    Ψ_m   = runcircuit(Ψ_out,mgates)
    @test fullvector(ψ_m) ≈ fullvector(Ψ_m) 
  end
  
end


@testset "choi matrix + projectchoi" begin
  N = 4
  ntrial=10
  gates = randomcircuit(N,4)
  
  Λ = runcircuit(N,gates;process=true,noise="AD",γ=0.1)
  
  bases = randombases(N,ntrial)
  preps = randompreparations(N,ntrial)
  for n in 1:ntrial
    pgates = preparationgates(preps[n,:])
    mgates = measurementgates(bases[n,:])
    ψ_in  = runcircuit(N,pgates)
    ρ_out = runcircuit(ψ_in,gates;noise="AD",γ=0.1)
    
    Λ_out = PastaQ.projectchoi(Λ,preps[n,:])
    @test fullmatrix(ρ_out) ≈ fullmatrix(Λ_out)
    
    ρ_m   = runcircuit(ρ_out,mgates)
    Λ_m   = runcircuit(Λ_out,mgates)
    @test fullmatrix(ρ_m) ≈ fullmatrix(Λ_m) 
  end
end

@testset "getsamples" begin
  
  N = 4
  nshots = 10
  gates = randomcircuit(N,4)
  ψ = runcircuit(N,gates)
  ρ = runcircuit(N,gates;noise="AD",γ=0.1)

  # 1a) Generate data with a MPS on the reference basis
  data = PastaQ.getsamples!(ψ,nshots)
  @test size(data) == (nshots,N)
  # 1b) Generate data with a MPO on the reference basis
  data = PastaQ.getsamples!(ρ,nshots)
  @test size(data) == (nshots,N)
  
  # 2a) Generate data with a MPS on multiple bases
  bases = randombases(N,nshots;localbasis=["X","Y","Z"])
  data = getsamples(ψ,bases)
  @test size(data) == (nshots,N)
  # 2b) Generate data with a MPO on multiple bases
  bases = randombases(N,nshots;localbasis=["X","Y","Z"])
  data = getsamples(ρ,bases)
  @test size(data) == (nshots,N)

  # 3) Measure MPS at the output of a circuit
  data, _ = getsamples(N, gates, nshots)
  @test size(data) == (nshots, N)
  data, _ = getsamples(N, gates, nshots; noise = "AD", γ = 0.1)
  @test size(data) == (nshots, N)
  data, _ = getsamples(N, gates, nshots; localbasis = ["X","Y","Z"])
  @test size(data) == (nshots,N)
  data, _ = getsamples(N, gates, nshots; noise = "AD", γ = 0.1, localbasis = ["X","Y","Z"])
  @test size(data) == (nshots,N)
  data, M = getsamples(N,gates,nshots;)
  data, M = getsamples(N,gates,nshots; noise="AD", γ=0.1)
  data, M = getsamples(N,gates,nshots; localbasis = ["X","Y","Z"])
  data, M = getsamples(N,gates,nshots; noise="AD", γ=0.1, localbasis=["X","Y","Z"])
  
  # 4) Process tomography
  data_in, data_out = getsamples(N, gates, nshots; process = true, build_process = false)
  @test size(data_in) == (nshots,N)
  @test size(data_out) == (nshots,N)
  data_in,data_out = getsamples(N, gates, nshots; process = true, build_process = false, noise="AD", γ=0.1)
  @test size(data_in) == (nshots,N)
  @test size(data_out) == (nshots,N)
  data_in, data_out, Λ  = getsamples(N, gates, nshots; process = true, build_process = true)
  @test Λ isa MPO
  data_in, data_out, Λ = getsamples(N, gates, nshots; process = true, build_process = true, noise = "AD", γ = 0.1)
  @test Λ isa Choi{MPO}

end

@testset "readout errors" begin
  
  N = 4
  nshots = 10
  gates = randomcircuit(N,4)
  ψ = runcircuit(N,gates)
  ρ = runcircuit(N,gates;noise="AD",γ=0.1)
  
  # 1a) Generate data with a MPS on the reference basis
<<<<<<< HEAD
  data = getsamples!(ψ,nshots;p1given0=0.01,p0given1=0.04)
  @test size(data) == (nshots,N)
  # 1b) Generate data with a MPO on the reference basis
  data = getsamples!(ρ,nshots;p1given0=0.01,p0given1=0.04)
=======
  data = PastaQ.getsamples!(ψ,nshots;readout_errors = [0.01,0.04])
  @test size(data) == (nshots,N)
  # 1b) Generate data with a MPO on the reference basis
  data = PastaQ.getsamples!(ρ,nshots;readout_errors = [0.01,0.04])
>>>>>>> 39a1f3c7
  @test size(data) == (nshots,N)
  
  # 2a) Generate data with a MPS on multiple bases
  bases = randombases(N,nshots;localbasis=["X","Y","Z"])
  data = getsamples(ψ,bases;p1given0=0.01,p0given1=0.04)
  @test size(data) == (nshots,N)
  # 2b) Generate data with a MPO on multiple bases
  bases = randombases(N,nshots;localbasis=["X","Y","Z"])
  data = getsamples(ρ,bases;p1given0=0.01,p0given1=0.04)
  @test size(data) == (nshots,N)

  # 3) Measure MPS at the output of a circuit
<<<<<<< HEAD
  data = getsamples(N,gates,nshots;p1given0=0.01,p0given1=0.04)
  @test size(data) == (nshots,N)
  data = getsamples(N,gates,nshots;noise="AD",γ=0.1,p1given0=0.01,p0given1=0.04)
  @test size(data) == (nshots,N)
  data = getsamples(N,gates,nshots;localbasis=["X","Y","Z"],p1given0=0.01,p0given1=0.04)
  @test size(data) == (nshots,N)
  data = getsamples(N,gates,nshots;noise="AD",γ=0.1,localbasis=["X","Y","Z"],p1given0=0.01,p0given1=0.04)
  @test size(data) == (nshots,N)
  M,data = getsamples(N,gates,nshots;return_state=true,p1given0=0.01,p0given1=0.04)
  M,data = getsamples(N,gates,nshots;return_state=true,noise="AD",γ=0.1,p1given0=0.01,p0given1=0.04)
  M,data = getsamples(N,gates,nshots;return_state=true,localbasis=["X","Y","Z"],p1given0=0.01,p0given1=0.04)
  M,data = getsamples(N,gates,nshots;return_state=true,noise="AD",γ=0.1,localbasis=["X","Y","Z"],p1given0=0.01,p0given1=0.04)
  
  # 4) Process tomography
  (data_in,data_out) = getsamples(N,gates,nshots;process=true,build_process=false,p1given0=0.01,p0given1=0.04)
=======
  data, _ = getsamples(N, gates, nshots; readout_errors = [0.01,0.04])
  @test size(data) == (nshots,N)
  data, _ = getsamples(N, gates, nshots; noise = "AD", γ = 0.1, readout_errors = [0.01,0.04])
  @test size(data) == (nshots,N)
  data, _ = getsamples(N, gates, nshots; localbasis = ["X","Y","Z"], readout_errors = [0.01,0.04])
  @test size(data) == (nshots,N)
  data, _ = getsamples(N, gates, nshots; noise = "AD", γ = 0.1, localbasis = ["X","Y","Z"], readout_errors = [0.01,0.04])
  @test size(data) == (nshots,N)
  data, M = getsamples(N, gates, nshots; readout_errors = [0.01,0.04])
  data, M = getsamples(N, gates, nshots; noise = "AD", γ = 0.1, readout_errors = [0.01,0.04])
  data, M = getsamples(N, gates, nshots; localbasis = ["X","Y","Z"], readout_errors = [0.01,0.04])
  data, M = getsamples(N, gates, nshots; noise = "AD",γ=0.1, localbasis = ["X","Y","Z"], readout_errors = [0.01,0.04])
  
  # 4) Process tomography
  data_in, data_out = getsamples(N,gates,nshots;process=true,build_process=false,readout_errors = [0.01,0.04])
>>>>>>> 39a1f3c7
  @test size(data_in) == (nshots,N)
  @test size(data_out) == (nshots,N)
  (data_in,data_out) = getsamples(N,gates,nshots;process=true,build_process=false,noise="AD",γ=0.1,p1given0=0.01,p0given1=0.04)
  @test size(data_in) == (nshots,N)
  @test size(data_out) == (nshots,N)
<<<<<<< HEAD
  (Λ,data_in,data_out) = getsamples(N,gates,nshots;process=true,build_process=true,return_state=true,p1given0=0.01,p0given1=0.04)
  (Λ,data_in,data_out) = getsamples(N,gates,nshots;process=true,build_process=true,return_state=true,noise="AD",γ=0.1,p1given0=0.01,p0given1=0.04)
=======
  data_in, data_out, Λ = getsamples(N, gates, nshots; process = true, build_process = true, readout_errors = [0.01,0.04])
  data_in, data_out, Λ = getsamples(N, gates, nshots; process = true, build_process = true, noise="AD",γ=0.1,readout_errors = [0.01,0.04])
>>>>>>> 39a1f3c7

end<|MERGE_RESOLUTION|>--- conflicted
+++ resolved
@@ -324,17 +324,10 @@
   ρ = runcircuit(N,gates;noise="AD",γ=0.1)
   
   # 1a) Generate data with a MPS on the reference basis
-<<<<<<< HEAD
-  data = getsamples!(ψ,nshots;p1given0=0.01,p0given1=0.04)
+  data = PastaQ.getsamples!(ψ,nshots;p1given0=0.01,p0given1=0.04)
   @test size(data) == (nshots,N)
   # 1b) Generate data with a MPO on the reference basis
-  data = getsamples!(ρ,nshots;p1given0=0.01,p0given1=0.04)
-=======
-  data = PastaQ.getsamples!(ψ,nshots;readout_errors = [0.01,0.04])
-  @test size(data) == (nshots,N)
-  # 1b) Generate data with a MPO on the reference basis
-  data = PastaQ.getsamples!(ρ,nshots;readout_errors = [0.01,0.04])
->>>>>>> 39a1f3c7
+  data = PastaQ.getsamples!(ρ,nshots;p1given0=0.01,p0given1=0.04)
   @test size(data) == (nshots,N)
   
   # 2a) Generate data with a MPS on multiple bases
@@ -347,50 +340,27 @@
   @test size(data) == (nshots,N)
 
   # 3) Measure MPS at the output of a circuit
-<<<<<<< HEAD
-  data = getsamples(N,gates,nshots;p1given0=0.01,p0given1=0.04)
-  @test size(data) == (nshots,N)
-  data = getsamples(N,gates,nshots;noise="AD",γ=0.1,p1given0=0.01,p0given1=0.04)
-  @test size(data) == (nshots,N)
-  data = getsamples(N,gates,nshots;localbasis=["X","Y","Z"],p1given0=0.01,p0given1=0.04)
-  @test size(data) == (nshots,N)
-  data = getsamples(N,gates,nshots;noise="AD",γ=0.1,localbasis=["X","Y","Z"],p1given0=0.01,p0given1=0.04)
-  @test size(data) == (nshots,N)
-  M,data = getsamples(N,gates,nshots;return_state=true,p1given0=0.01,p0given1=0.04)
-  M,data = getsamples(N,gates,nshots;return_state=true,noise="AD",γ=0.1,p1given0=0.01,p0given1=0.04)
-  M,data = getsamples(N,gates,nshots;return_state=true,localbasis=["X","Y","Z"],p1given0=0.01,p0given1=0.04)
-  M,data = getsamples(N,gates,nshots;return_state=true,noise="AD",γ=0.1,localbasis=["X","Y","Z"],p1given0=0.01,p0given1=0.04)
+  data, _ = getsamples(N, gates, nshots; p1given0 = 0.01, p0given1 = 0.04)
+  @test size(data) == (nshots,N)
+  data, _ = getsamples(N, gates, nshots; noise = "AD", γ = 0.1, p1given0 = 0.01, p0given1 = 0.04)
+  @test size(data) == (nshots,N)
+  data, _ = getsamples(N, gates, nshots; localbasis = ["X","Y","Z"], p1given0 = 0.01, p0given1 = 0.04)
+  @test size(data) == (nshots,N)
+  data, _ = getsamples(N, gates, nshots; noise = "AD", γ = 0.1, localbasis = ["X","Y","Z"], p1given0 = 0.01, p0given1 = 0.04)
+  @test size(data) == (nshots,N)
+  data, M = getsamples(N, gates, nshots; readout_errors = [0.01,0.04])
+  data, M = getsamples(N, gates, nshots; noise = "AD", γ = 0.1, p1given0 = 0.01, p0given1 = 0.04)
+  data, M = getsamples(N, gates, nshots; localbasis = ["X","Y","Z"], p1given0 = 0.01, p0given1 = 0.04)
+  data, M = getsamples(N, gates, nshots; noise = "AD",γ=0.1, localbasis = ["X","Y","Z"], p1given0 = 0.01, p0given1 = 0.04)
   
   # 4) Process tomography
-  (data_in,data_out) = getsamples(N,gates,nshots;process=true,build_process=false,p1given0=0.01,p0given1=0.04)
-=======
-  data, _ = getsamples(N, gates, nshots; readout_errors = [0.01,0.04])
-  @test size(data) == (nshots,N)
-  data, _ = getsamples(N, gates, nshots; noise = "AD", γ = 0.1, readout_errors = [0.01,0.04])
-  @test size(data) == (nshots,N)
-  data, _ = getsamples(N, gates, nshots; localbasis = ["X","Y","Z"], readout_errors = [0.01,0.04])
-  @test size(data) == (nshots,N)
-  data, _ = getsamples(N, gates, nshots; noise = "AD", γ = 0.1, localbasis = ["X","Y","Z"], readout_errors = [0.01,0.04])
-  @test size(data) == (nshots,N)
-  data, M = getsamples(N, gates, nshots; readout_errors = [0.01,0.04])
-  data, M = getsamples(N, gates, nshots; noise = "AD", γ = 0.1, readout_errors = [0.01,0.04])
-  data, M = getsamples(N, gates, nshots; localbasis = ["X","Y","Z"], readout_errors = [0.01,0.04])
-  data, M = getsamples(N, gates, nshots; noise = "AD",γ=0.1, localbasis = ["X","Y","Z"], readout_errors = [0.01,0.04])
-  
-  # 4) Process tomography
-  data_in, data_out = getsamples(N,gates,nshots;process=true,build_process=false,readout_errors = [0.01,0.04])
->>>>>>> 39a1f3c7
+  data_in, data_out = getsamples(N,gates,nshots;process=true,build_process=false,p1given0 = 0.01, p0given1 = 0.04)
   @test size(data_in) == (nshots,N)
   @test size(data_out) == (nshots,N)
   (data_in,data_out) = getsamples(N,gates,nshots;process=true,build_process=false,noise="AD",γ=0.1,p1given0=0.01,p0given1=0.04)
   @test size(data_in) == (nshots,N)
   @test size(data_out) == (nshots,N)
-<<<<<<< HEAD
-  (Λ,data_in,data_out) = getsamples(N,gates,nshots;process=true,build_process=true,return_state=true,p1given0=0.01,p0given1=0.04)
-  (Λ,data_in,data_out) = getsamples(N,gates,nshots;process=true,build_process=true,return_state=true,noise="AD",γ=0.1,p1given0=0.01,p0given1=0.04)
-=======
-  data_in, data_out, Λ = getsamples(N, gates, nshots; process = true, build_process = true, readout_errors = [0.01,0.04])
-  data_in, data_out, Λ = getsamples(N, gates, nshots; process = true, build_process = true, noise="AD",γ=0.1,readout_errors = [0.01,0.04])
->>>>>>> 39a1f3c7
+  data_in, data_out, Λ = getsamples(N, gates, nshots; process = true, build_process = true, p1given0 = 0.01, p0given1 = 0.04)
+  data_in, data_out, Λ = getsamples(N, gates, nshots; process = true, build_process = true, noise="AD",γ=0.1, p1given0 = 0.01, p0given1 = 0.04)
 
 end